# wsidicom changelog

All notable changes to this project will be documented in this file.

The format is based on [Keep a Changelog](https://keepachangelog.com/en/1.0.0/),
and this project adheres to [Semantic Versioning](https://semver.org/spec/v2.0.0.html).

## [Unreleased]

## [0.19.1] - 2024-02-14

### Fixed

- Correct handling of missing image coordinate system when loading metadata.

## [0.19.0] - 2024-02-12

### Added

<<<<<<< HEAD
- Support for opening files using [fsspec](https://filesystem-spec.readthedocs.io/).
- Support for decoding HT-JPEG2000 using Pillow, imagecodecs and/or pylibjpeg-openjpeg .
=======
- Support for decoding HT-JPEG2000 using Pillow, imagecodecs and/or pylibjpeg-openjpeg.
>>>>>>> f3d8a1c1
- Optional codec pyjpegls for JPEG-LS support.

### Fixed

- Handling of non-conformant DICOM Web responses.

## [0.18.3] - 2024-01-22

### Fixed

- Fixed missing `levels` property.

## [0.18.2] - 2024-01-12

### Fixed

- Missing KeyError in exception catch for Pyramid.get(), that made getting image data for non-existing levels (by downscaling) not work.
- Handle loading metadata if `ExtendedDepthOfField` not set.
- Metadata for pyramid is now lazy loaded.

## [0.18.1] - 2024-01-12

### Fixed

- Missing indentation in `Patient` and `Equipment` metadata classes.

## [0.18.0] - 2024-01-12

### Added

- Models for DICOM WSI metadata.
- Serializers from DICOM WSI to and from DICOM and json.
- Support for multiple pyramids within the same slide. A pyramid must have the same image coordinate system and extended depth of field (if any). Use the `pyramid`-parameter to set the pyramid in for example `read_region()`, or use `set_selected_pyramid()` to set the pyramid to use. By default the first detected pyramid is used.
- RLE encoding using image codecs.
- JPEG 2000 encoding of lossless YBR using image codecs.

### Changed

- Levels with different extended depth of fields are no longer considered to be the same pyramid.

### Removed

- `OpticalManager`, replaced by new metadata model.

## [0.17.0] - 2023-12-10

### Added

- Option to not include label and overview in `save()`.

### Changed

- Moved option to change label from `open()` to `save()`.

## [0.16.0] - 2023-12-07

### Added

- Option to transcode when saving.
- Option to limit levels to save.
- Fallback to extended offset table if basic offset table is overflown.
- Setting for what Pillow filter to use when scaling.
- RGB support for Jpeg LS.

### Changed

- Refactored frame index reading (basic, extended, and no offset table and native pixel data) and table writing (basic and extended offset table).
- Refactored methods for getting multiple tiles for `ImageData` to make it easier to implement more efficient methods.

## [0.15.2] - 2023-12-01

### Fixed

- Pillow handling of 16 bit grayscale images as 32 bit instead of 8 bit.
- Using Pillow instead of Codec to decode frames from DICOM web, resulting in `PIL.UnidentifiedImageError` for transfer syntaxes not supported by Pillow.
- Fix decoding of non-square images with `PydicomDecoder` and `PylibjpegRleDecoder`.

## [0.15.1] - 2023-11-30

### Fixed

- Correct order of pixel spacing.
- Correct `photometric_interpretation` for `Jpeg2kSettings`
- `PillowEncoder` encoding Jpeg2000 as `Jpeg2kEncoder`.

## [0.15.0] - 2023-11-30

### Added

- Fallback to EOT when overflowing BOT.
- Use AvailableTransferSyntaxUID if provided to determine transfer syntax to use when opening DICOM Web instances.

### Fixed

- Missing empty BOT when writing EOT.
- Fixed accessing settings for PillowEncoder.

## [0.14.0] - 2023-11-29

### Added

- Support for additional transfer syntaxes both for reading and writing, using pydicom pixel handlers, (optional) image codecs, and (optional) pylibjpeg-rle.
- Additional decoders and encoders to Pillow. Decoder and encoder is selected automatically. Decoder to use can be overridden with the `prefered_decoder`-setting.
- Detection of suitable available transfer syntax when opening slide with DICOM web.
- Support for opening DICOMDIR files using `open_dicomdir()`.

### Changed

- Opening DICOM web instances in parallel. Configurable with `open_web_theads`-setting.
- `open_web()` now takes a list of requested transfer syntaxes to test if available from the server.
- When fetching multiple frames from DICOM web, fetch multiple frames per request instead of making several requests.
- Renamed `OffsetTableType` option `NONE` to `EMPTY`, and added type `NONE` for use with unencapsulated data.

### Removed

- Support for Python 3.8.

### Fixed

- Loading annotation instances using DICOM web.

## [0.13.0] - 2023-11-11

### Added

- Allow a `requests.Session` object to be passed to `WsiDicomWebClient.create_client()`.

### Changed

- Refactored `WsiDicomWebClient.__init__()` to take a `DICOMwebClient` instance, and moved the old `__init__()` method into `WsiDicomWebClient.create_client()`.
- Make some arguments optional for `WsiDicomWebClient.create_client()`.
- Removed `WsiDicomFileClient` since it is no longer needed.
- Fetching multiple frames in one request instead of one request per frame when using DICOM Web.
- Allow multiple series UIDs to be passed to `WsiDicom.open_web()`.
- Loosen UID matching to just `study_instance`.
- Require equality of 'TotalPixelMatrixOriginSequence' when matching datasets.

## [0.12.0] - 2023-10-04

### Changed

- Updated dependency of Pillow to include Pillow 10.
- Tests written as pytests instead of unittest.

## [0.11.0] - 2023-08-09

### Added

- Override image size for labels and overviews if it is likely to be wrong.

### Changed

- Use logger instead of issuing warnings.

### Fixed

- Error in documentation of read_overview() in readme.
- Spellings.

## [0.10.0] - 2023-06-01

### Added

- Support for using opened streams.

### Changed

- Consider image as full tiled if only one tile.

### Removed

- CidConceptCode.from_meaning(), use constructor with only meaning instead.

### Fixed

- Correct formatting of decimal string values when writing dataset.

## [0.9.0] - 2023-03-31

### Added

- Support for opening DICOM WSI using DICOMWeb.
- save() now takes the optional parameter add_missing_levels, that enables adding missing pyramid levels up to the single-tile level.
- read_region(), read_region_mm(), and read_region_mpp() takes an optional parameter threads, that allows multiple threads to be used for stitching together the region.

### Changed

- WsiDicom is now initialized using a Source, that is responsible for provides the instances to view.
- Saving a WsiDicom is now handled by WsiDicomFileTarget.
- Refactoring due to adding support for DICOMWeb and opening instances using Source and saving using Target.
- Frame positions and tiling for levels are now parsed lazily, e.g. on first tile access.

### Removed

- The construct_pyramid() method of the Levels-class has been removed in favour of the add_missing_levels-parameter in save()

## [0.8.0] - 2023-03-21

### Added

- Set TotalPixelMatrixOriginSequence and ImageOrientationSlide from ImageOrgin object.

## [0.7.0] - 2023-02-13

### Added

- Parameter to change label to given image.

### Changed

- Label and overview series can now be None.

## [0.6.0] - 2023-01-24

### Changed

- Raise WsiDicomNotFoundError if no files found for open().
- Added Python 3.11 as supported version.

## [0.5.0] - 2022-12-13

### Added

- Method to center-zoom a Region or RegionMm.

### Changed

- Do not use threads in method WsiDicomFileWriter._write_pixel_data() if only one worker.

## [0.4.0] - 2022-06-30

### Added

- Focal planes are considered equal if configurable within threshold distance, see config.focal_plane_distance_threshold
- Option to read region defined in slide coordinate system for get_region_mm().

### Changed

- Default chunk size for saving is now set to 16 tiles.
- Drop support for python 3.7.

### Fixed

- Focal planes are now written to file in correct order.

## [0.3.2] - 2022-05-08

### Fixed

- Fix version in __init__.py.

## [0.3.2] - 2022-05-08

### Fixed

- Fix version in __init__.py

## [0.3.1] - 2022-05-04

### Fixed

- Order of parameters for ConceptCode matches pydicom Code.

## [0.3.0] - 2022-04-20

### Added

- Simple check for if DICOM WSI is formatted for fast viewing (WsiDicom.ready_for_viewing()).
- __version__ added.

### Changed

- Action for downloading test data.
- Do not set pydicom configuration parameters.

### Fixed

- Use correct data type for 32 bit integer in numpy arrays.
- Fix check for if focal planes are sparse.

## [0.2.0] - 2022-02-14

### Added

- Configuration through global variable settings.
- Relaxed requirements for some DICOM attributes.
- Writing BOT and EOT, and reading EOT.
- Pyramid creation.

### Changed

- save() converts the dataset to TILED_FULL.

### Removed

- Using null path as output path for save().

### Fixed

- Fix NumberOfFrames when saving.

## [0.1.0] - 2021-11-26

### Added

- Initial release of wsidicom

[Unreleased]: https://github.com/imi-bigpicture/wsidicom/compare/0.19.1..HEAD
[0.19.1]: https://github.com/imi-bigpicture/wsidicom/compare/v0.19.0..v0.19.1
[0.19.0]: https://github.com/imi-bigpicture/wsidicom/compare/v0.18.3..v0.19.0
[0.18.3]: https://github.com/imi-bigpicture/wsidicom/compare/v0.18.2..v0.18.3
[0.18.2]: https://github.com/imi-bigpicture/wsidicom/compare/v0.18.1..v0.18.2
[0.18.1]: https://github.com/imi-bigpicture/wsidicom/compare/v0.18.0..v0.18.1
[0.18.0]: https://github.com/imi-bigpicture/wsidicom/compare/v0.17.0..v0.18.0
[0.17.0]: https://github.com/imi-bigpicture/wsidicom/compare/v0.16.0..v0.17.0
[0.16.0]: https://github.com/imi-bigpicture/wsidicom/compare/v0.15.2..v0.16.0
[0.15.2]: https://github.com/imi-bigpicture/wsidicom/compare/v0.15.1..v0.15.2
[0.15.1]: https://github.com/imi-bigpicture/wsidicom/compare/v0.15.0..v0.15.1
[0.15.0]: https://github.com/imi-bigpicture/wsidicom/compare/v0.14.0..v0.15.0
[0.14.0]: https://github.com/imi-bigpicture/wsidicom/compare/v0.13.0..v0.14.0
[0.13.0]: https://github.com/imi-bigpicture/wsidicom/compare/v0.12.0..v0.13.0
[0.12.0]: https://github.com/imi-bigpicture/wsidicom/compare/v0.11.0..v0.12.0
[0.11.0]: https://github.com/imi-bigpicture/wsidicom/compare/v0.10.0..v0.11.0
[0.10.0]: https://github.com/imi-bigpicture/wsidicom/compare/v0.9.0..v0.10.0
[0.9.0]: https://github.com/imi-bigpicture/wsidicom/compare/v0.8.0..v0.9.0
[0.8.0]: https://github.com/imi-bigpicture/wsidicom/compare/v0.7.0..v0.8.0
[0.7.0]: https://github.com/imi-bigpicture/wsidicom/compare/v0.6.0..v0.7.0
[0.6.0]: https://github.com/imi-bigpicture/wsidicom/compare/v0.5.0..v0.6.0
[0.5.0]: https://github.com/imi-bigpicture/wsidicom/compare/v0.4.0..v0.5.0
[0.4.0]: https://github.com/imi-bigpicture/wsidicom/compare/v0.3.2..v0.4.0
[0.3.2]: https://github.com/imi-bigpicture/wsidicom/compare/v0.3.1..v0.3.2
[0.3.1]: https://github.com/imi-bigpicture/wsidicom/compare/v0.3.0..v0.3.1
[0.3.0]: https://github.com/imi-bigpicture/wsidicom/compare/v0.2.0..v0.3.0
[0.2.0]: https://github.com/imi-bigpicture/wsidicom/compare/v0.1.0..v0.2.0
[0.1.0]: https://github.com/imi-bigpicture/wsidicom/tree/refs/tags/v0.1.0<|MERGE_RESOLUTION|>--- conflicted
+++ resolved
@@ -17,12 +17,7 @@
 
 ### Added
 
-<<<<<<< HEAD
-- Support for opening files using [fsspec](https://filesystem-spec.readthedocs.io/).
-- Support for decoding HT-JPEG2000 using Pillow, imagecodecs and/or pylibjpeg-openjpeg .
-=======
 - Support for decoding HT-JPEG2000 using Pillow, imagecodecs and/or pylibjpeg-openjpeg.
->>>>>>> f3d8a1c1
 - Optional codec pyjpegls for JPEG-LS support.
 
 ### Fixed
