--- conflicted
+++ resolved
@@ -9,16 +9,13 @@
 
 ### Added
 
-<<<<<<< HEAD
 - Support for opening files using [fsspec](https://filesystem-spec.readthedocs.io/).
-=======
 - Support for decoding HT-JPEG2000 using Pillow, imagecodecs and/or pylibjpeg-openjpeg .
 - Optional codec pyjpegls for JPEG-LS support.
 
 ### Fixed
 
 - Handling of non-conformat DICOM Web responses.
->>>>>>> 55403c71
 
 ## [0.18.3] - 2024-01-22
 
