# wsidicom changelog

All notable changes to this project will be documented in this file.

The format is based on [Keep a Changelog](https://keepachangelog.com/en/1.0.0/),
and this project adheres to [Semantic Versioning](https://semver.org/spec/v2.0.0.html).

## [Unreleased] - ...
<<<<<<< HEAD
### Fixed
- Focal planes are now written to file in correct order.
=======
### Changed
- Default chunk size for saving is now set to 16 tiles.
>>>>>>> 4f5ca12d

## [0.3.2] - 2022-05-08
### Fixed
- Fix version in __init__.py.

## [0.3.1] - 2022-05-04
### Fixed
- Order of paramaters for ConceptCode matches pydicom Code.

## [0.3.0] - 2022-04-20
### Added
- Simple check for if DICOM WSI is formatted for fast viewing (WsiDicom.ready_for_viewing()).
- __version__ added.

### Changed
- Action for downloading test data.
- Do not set pydicom configuration parameters.

### Fixed
- Use correct data type for 32 bit integer in numpy arrays.
- Fix check for if focal planes are sparse.

## [0.2.0] - 2022-02-14
### Added
- Configuration through global variable settings.
- Relaxed requirements for some DICOM attributes.
- Writing BOT and EOT, and reading EOT.
- Pyramid creation.

### Changed
- save() converts the dataset to TILED_FULL.

### Removed
- Using null path as output path for save().

### Fixed
- Fix NumberOfFrames when saving.


## [0.1.0] - 2021-11-26
### Added
- Initial release of wsidicom

[Unreleased]: https://github.com/imi-bigpicture/wsidicom/compare/0.3.2..HEAD
[0.3.2]: https://github.com/imi-bigpicture/wsidicom/compare/v0.3.1..v0.3.2
[0.3.1]: https://github.com/imi-bigpicture/wsidicom/compare/v0.3.0..v0.3.1
[0.3.0]: https://github.com/imi-bigpicture/wsidicom/compare/v0.2.0..v0.3.0
[0.2.0]: https://github.com/imi-bigpicture/wsidicom/compare/v0.1.0..v0.2.0
[0.1.0]: https://github.com/imi-bigpicture/wsidicom/tree/refs/tags/v0.1.0<|MERGE_RESOLUTION|>--- conflicted
+++ resolved
@@ -6,13 +6,11 @@
 and this project adheres to [Semantic Versioning](https://semver.org/spec/v2.0.0.html).
 
 ## [Unreleased] - ...
-<<<<<<< HEAD
+### Changed
+- Default chunk size for saving is now set to 16 tiles.
+
 ### Fixed
 - Focal planes are now written to file in correct order.
-=======
-### Changed
-- Default chunk size for saving is now set to 16 tiles.
->>>>>>> 4f5ca12d
 
 ## [0.3.2] - 2022-05-08
 ### Fixed
