# wsidicom changelog

All notable changes to this project will be documented in this file.

The format is based on [Keep a Changelog](https://keepachangelog.com/en/1.0.0/),
and this project adheres to [Semantic Versioning](https://semver.org/spec/v2.0.0.html).

## [Unreleased]

### Added

<<<<<<< HEAD
- RLE encoding using image codecs.
- JPEG 2000 encoding of lossless YBR using image codecs.
=======
- Support for multiple pyramids within the same slide. A pyramid must have the same image coordinate system and extended depth of field (if any). Use the `pyramid`-parameter to set the pyramid in for example `read_region()`, or use `set_selected_pyramid()` to set the pyramid to use. By default the first detected pyramid is used.

### Changed

- Levels with different extended depth of fields are no longer considered to be the same pyramid.
>>>>>>> eee90a98

## [0.17.0] - 2023-12-10

### Added

- Option to not include label and overview in `save()`.

### Changed

- Moved option to change label from `open()` to `save()`.

## [0.16.0] - 2023-12-07

### Added

- Option to transcode when saving.
- Option to limit levels to save.
- Fallback to extended offset table if basic offset table is overflown.
- Setting for what Pillow filter to use when scaling.
- RGB support for Jpeg LS.

### Changed

- Refactored frame index reading (basic, extended, and no offset table and native pixel data) and table writing (basic and extended offset table).
- Refactored methods for getting multiple tiles for `ImageData` to make it easier to implement more efficent methods.

## [0.15.2] - 2023-12-01

### Fixed

- Pillow handling of 16 bit grayscale images as 32 bit instead of 8 bit.
- Using Pillow instead of Codec to decode frames from DICOM web, resulting in `PIL.UnidentifiedImageError` for transfer syntaxes not supported by Pillow.
- Fix decoding of non-square images with `PydicomDecoder` and `PylibjpegRleDecoder`.

## [0.15.1] - 2023-11-30

### Fixed

- Correct order of pixel spacing.
- Correct `photometric_interpretation` for `Jpeg2kSettings`
- `PillowEncoder` encoding Jpeg2000 as `Jpeg2kEncoder`.

## [0.15.0] - 2023-11-30

### Added

- Fallback to EOT when overflowing BOT.
- Use AvailableTransferSyntaxUID if provided to determine transfer syntax to use when opening DICOM Web instances.

### Fixed

- Missing empty BOT when writing EOT.
- Fixed accessing settings for PillowEncoder.

## [0.14.0] - 2023-11-29

### Added

- Support for additional transfer syntaxes both for reading and writing, using pydicom pixel handlers, (optional) image codecs, and (optional) pylibjpeg-rle.
- Additional decoders and encoders to Pillow. Decoder and encoder is selected automatically. Decoder to use can be overridden with the `prefered_decoder`-setting.
- Detection of suitable available transfer syntax when opening slide with DICOM web.
- Support for opening DICOMDIR files using `open_dicomdir()`.

### Changed

- Opening DICOM web instances in parallel. Configurable with `open_web_theads`-setting.
- `open_web()` now takes a list of requested transfer syntaxes to test if available from the server.
- When fetching multiple frames from DICOM web, fetch multiple frames per request instead of making several requests.
- Renamed `OffsetTableType` option `NONE` to `EMPTY`, and added type `NONE` for use with unencapsulated data.

### Removed

- Support for Python 3.8.

### Fixed

- Loading annotation instances using DICOM web.

## [0.13.0] - 2023-11-11

### Added

- Allow a `requests.Session` object to be passed to `WsiDicomWebClient.create_client()`.

### Changed

- Refactored `WsiDicomWebClient.__init__()` to take a `DICOMwebClient` instance, and moved the old `__init__()` method into `WsiDicomWebClient.create_client()`.
- Make some arguments optional for `WsiDicomWebClient.create_client()`.
- Removed `WsiDicomFileClient` since it is no longer needed.
- Fetching multiple frames in one request instead of one request per frame when using DICOM Web.
- Allow multiple series UIDs to be passed to `WsiDicom.open_web()`.
- Loosen UID matching to just `study_instance`.
- Require equality of 'TotalPixelMatrixOriginSequence' when matching datasets.

## [0.12.0] - 2023-10-04

### Changed

- Updated dependency of Pillow to include Pillow 10.
- Tests written as pytests instead of unittest.

## [0.11.0] - 2023-08-09

### Added

- Override image size for labels and overviews if it is likely to be wrong.

### Changed

- Use logger instead of issuing warnings.

### Fixed

- Error in documentation of read_overview() in readme.
- Spellings.

## [0.10.0] - 2023-06-01

### Added

- Support for using opened streams.

### Changed

- Consider image as full tiled if only one tile.

### Removed

- CidConceptCode.from_meaning(), use constructor with only meaning instead.

### Fixed

- Correct formatting of decimal string values when writing dataset.

## [0.9.0] - 2023-03-31

### Added

- Support for opening DICOM WSI using DICOMWeb.
- save() now takes the optional parameter add_missing_levels, that enables adding missing pyramid levels up to the single-tile level.
- read_region(), read_region_mm(), and read_region_mpp() takes an optional parameter threads, that allows multiple threads to be used for stitching together the region.

### Changed

- WsiDicom is now initialized using a Source, that is responsible for provides the instances to view.
- Saving a WsiDicom is now handled by WsiDicomFileTarget.
- Refactoring due to adding support for DICOMWeb and opening instances using Source and saving using Target.
- Frame positions and tiling for levels are now parsed lazily, e.g. on first tile access.

### Removed

- The construct_pyramid() method of the Levels-class has been removed in favour of the add_missing_levels-parameter in save()

## [0.8.0] - 2023-03-21

### Added

- Set TotalPixelMatrixOriginSequence and ImageOrientationSlide from ImageOrgin object.

## [0.7.0] - 2023-02-13

### Added

- Parameter to change label to given image.

### Changed

- Label and overview series can now be None.

## [0.6.0] - 2023-01-24

### Changed

- Raise WsiDicomNotFoundError if no files found for open().
- Added Python 3.11 as supported version.

## [0.5.0] - 2022-12-13

### Added

- Method to center-zoom a Region or RegionMm.

### Changed

- Do not use threads in method WsiDicomFileWriter._write_pixel_data() if only one worker.

## [0.4.0] - 2022-06-30

### Added

- Focal planes are considered equal if configurable within threshold distance, see config.focal_plane_distance_threshold
- Option to read region defined in slide coordinate system for get_region_mm().

### Changed

- Default chunk size for saving is now set to 16 tiles.
- Drop support for python 3.7.

### Fixed

- Focal planes are now written to file in correct order.

## [0.3.2] - 2022-05-08

### Fixed

- Fix version in __init__.py.

## [0.3.2] - 2022-05-08

### Fixed

- Fix version in __init__.py

## [0.3.1] - 2022-05-04

### Fixed

- Order of parameters for ConceptCode matches pydicom Code.

## [0.3.0] - 2022-04-20

### Added

- Simple check for if DICOM WSI is formatted for fast viewing (WsiDicom.ready_for_viewing()).
- __version__ added.

### Changed

- Action for downloading test data.
- Do not set pydicom configuration parameters.

### Fixed

- Use correct data type for 32 bit integer in numpy arrays.
- Fix check for if focal planes are sparse.

## [0.2.0] - 2022-02-14

### Added

- Configuration through global variable settings.
- Relaxed requirements for some DICOM attributes.
- Writing BOT and EOT, and reading EOT.
- Pyramid creation.

### Changed

- save() converts the dataset to TILED_FULL.

### Removed

- Using null path as output path for save().

### Fixed

- Fix NumberOfFrames when saving.

## [0.1.0] - 2021-11-26

### Added

- Initial release of wsidicom

[Unreleased]: https://github.com/imi-bigpicture/wsidicom/compare/0.17.0..HEAD
[0.17.0]: https://github.com/imi-bigpicture/wsidicom/compare/v0.16.0..v0.17.0
[0.16.0]: https://github.com/imi-bigpicture/wsidicom/compare/v0.15.2..v0.16.0
[0.15.2]: https://github.com/imi-bigpicture/wsidicom/compare/v0.15.1..v0.15.2
[0.15.1]: https://github.com/imi-bigpicture/wsidicom/compare/v0.15.0..v0.15.1
[0.15.0]: https://github.com/imi-bigpicture/wsidicom/compare/v0.14.0..v0.15.0
[0.14.0]: https://github.com/imi-bigpicture/wsidicom/compare/v0.13.0..v0.14.0
[0.13.0]: https://github.com/imi-bigpicture/wsidicom/compare/v0.12.0..v0.13.0
[0.12.0]: https://github.com/imi-bigpicture/wsidicom/compare/v0.11.0..v0.12.0
[0.11.0]: https://github.com/imi-bigpicture/wsidicom/compare/v0.10.0..v0.11.0
[0.10.0]: https://github.com/imi-bigpicture/wsidicom/compare/v0.9.0..v0.10.0
[0.9.0]: https://github.com/imi-bigpicture/wsidicom/compare/v0.8.0..v0.9.0
[0.8.0]: https://github.com/imi-bigpicture/wsidicom/compare/v0.7.0..v0.8.0
[0.7.0]: https://github.com/imi-bigpicture/wsidicom/compare/v0.6.0..v0.7.0
[0.6.0]: https://github.com/imi-bigpicture/wsidicom/compare/v0.5.0..v0.6.0
[0.5.0]: https://github.com/imi-bigpicture/wsidicom/compare/v0.4.0..v0.5.0
[0.4.0]: https://github.com/imi-bigpicture/wsidicom/compare/v0.3.2..v0.4.0
[0.3.2]: https://github.com/imi-bigpicture/wsidicom/compare/v0.3.1..v0.3.2
[0.3.1]: https://github.com/imi-bigpicture/wsidicom/compare/v0.3.0..v0.3.1
[0.3.0]: https://github.com/imi-bigpicture/wsidicom/compare/v0.2.0..v0.3.0
[0.2.0]: https://github.com/imi-bigpicture/wsidicom/compare/v0.1.0..v0.2.0
[0.1.0]: https://github.com/imi-bigpicture/wsidicom/tree/refs/tags/v0.1.0<|MERGE_RESOLUTION|>--- conflicted
+++ resolved
@@ -9,16 +9,13 @@
 
 ### Added
 
-<<<<<<< HEAD
+- Support for multiple pyramids within the same slide. A pyramid must have the same image coordinate system and extended depth of field (if any). Use the `pyramid`-parameter to set the pyramid in for example `read_region()`, or use `set_selected_pyramid()` to set the pyramid to use. By default the first detected pyramid is used.
 - RLE encoding using image codecs.
 - JPEG 2000 encoding of lossless YBR using image codecs.
-=======
-- Support for multiple pyramids within the same slide. A pyramid must have the same image coordinate system and extended depth of field (if any). Use the `pyramid`-parameter to set the pyramid in for example `read_region()`, or use `set_selected_pyramid()` to set the pyramid to use. By default the first detected pyramid is used.
 
 ### Changed
 
 - Levels with different extended depth of fields are no longer considered to be the same pyramid.
->>>>>>> eee90a98
 
 ## [0.17.0] - 2023-12-10
 
