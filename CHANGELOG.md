# wsidicom changelog

All notable changes to this project will be documented in this file.

The format is based on [Keep a Changelog](https://keepachangelog.com/en/1.0.0/),
and this project adheres to [Semantic Versioning](https://semver.org/spec/v2.0.0.html).

## [Unreleased]

<<<<<<< HEAD
### Added

- Override image size for labels and overviews if it is likely to be wrong.
=======
### Changed

- Use logger instead of issuing warnings.

### Fixed

- Error in documentation of read_overview() in readme.
- Spellings.
>>>>>>> fe91d244

## [0.10.0] - 2023-06-01

### Added

- Support for using opened streams.

### Changed

- Consider image as full tiled if only one tile.

### Removed

- CidConceptCode.from_meaning(), use constructor with only meaning instead.

### Fixed

- Correct formatting of decimal string values when writing dataset.

## [0.9.0] - 2023-03-31

### Added

- Support for opening DICOM WSI using DICOMWeb.
- save() now takes the optional parameter add_missing_levels, that enables adding missing pyramid levels up to the single-tile level.
- read_region(), read_region_mm(), and read_region_mpp() takes an optional parameter threads, that allows multiple threads to be used for stitching together the region.

### Changed

- WsiDicom is now initialized using a Source, that is responsible for provides the instances to view.
- Saving a WsiDicom is now handled by WsiDicomFileTarget.
- Refactoring due to adding support for DICOMWeb and opening instances using Source and saving using Target.
- Frame positions and tiling for levels are now parsed lazily, e.g. on first tile access.

### Removed

- The construct_pyramid() method of the Levels-class has been removed in favour of the add_missing_levels-parameter in save()

## [0.8.0] - 2023-03-21

### Added

- Set TotalPixelMatrixOriginSequence and ImageOrientationSlide from ImageOrgin object.

## [0.7.0] - 2023-02-13

### Added

- Parameter to change label to given image.

### Changed

- Label and overview series can now be None.

## [0.6.0] - 2023-01-24

### Changed

- Raise WsiDicomNotFoundError if no files found for open().
- Added Python 3.11 as supported version.

## [0.5.0] - 2022-12-13

### Added

- Method to center-zoom a Region or RegionMm.

### Changed

- Do not use threads in method WsiDicomFileWriter._write_pixel_data() if only one worker.

## [0.4.0] - 2022-06-30

### Added

- Focal planes are considered equal if configurable within threshold distance, see config.focal_plane_distance_threshold
- Option to read region defined in slide coordinate system for get_region_mm().

### Changed

- Default chunk size for saving is now set to 16 tiles.
- Drop support for python 3.7.

### Fixed

- Focal planes are now written to file in correct order.

## [0.3.2] - 2022-05-08

### Fixed

- Fix version in __init__.py.

## [0.3.2] - 2022-05-08

### Fixed

- Fix version in __init__.py

## [0.3.1] - 2022-05-04

### Fixed

- Order of parameters for ConceptCode matches pydicom Code.

## [0.3.0] - 2022-04-20

### Added

- Simple check for if DICOM WSI is formatted for fast viewing (WsiDicom.ready_for_viewing()).
- __version__ added.

### Changed

- Action for downloading test data.
- Do not set pydicom configuration parameters.

### Fixed

- Use correct data type for 32 bit integer in numpy arrays.
- Fix check for if focal planes are sparse.

## [0.2.0] - 2022-02-14

### Added

- Configuration through global variable settings.
- Relaxed requirements for some DICOM attributes.
- Writing BOT and EOT, and reading EOT.
- Pyramid creation.

### Changed

- save() converts the dataset to TILED_FULL.

### Removed

- Using null path as output path for save().

### Fixed

- Fix NumberOfFrames when saving.

## [0.1.0] - 2021-11-26

### Added

- Initial release of wsidicom

[Unreleased]: https://github.com/imi-bigpicture/wsidicom/compare/0.10.0..HEAD
[0.10.0]: https://github.com/imi-bigpicture/wsidicom/compare/v0.9.0..v0.10.0
[0.9.0]: https://github.com/imi-bigpicture/wsidicom/compare/v0.8.0..v0.9.0
[0.8.0]: https://github.com/imi-bigpicture/wsidicom/compare/v0.7.0..v0.8.0
[0.7.0]: https://github.com/imi-bigpicture/wsidicom/compare/v0.6.0..v0.7.0
[0.6.0]: https://github.com/imi-bigpicture/wsidicom/compare/v0.5.0..v0.6.0
[0.5.0]: https://github.com/imi-bigpicture/wsidicom/compare/v0.4.0..v0.5.0
[0.4.0]: https://github.com/imi-bigpicture/wsidicom/compare/v0.3.2..v0.4.0
[0.3.2]: https://github.com/imi-bigpicture/wsidicom/compare/v0.3.1..v0.3.2
[0.3.1]: https://github.com/imi-bigpicture/wsidicom/compare/v0.3.0..v0.3.1
[0.3.0]: https://github.com/imi-bigpicture/wsidicom/compare/v0.2.0..v0.3.0
[0.2.0]: https://github.com/imi-bigpicture/wsidicom/compare/v0.1.0..v0.2.0
[0.1.0]: https://github.com/imi-bigpicture/wsidicom/tree/refs/tags/v0.1.0<|MERGE_RESOLUTION|>--- conflicted
+++ resolved
@@ -7,11 +7,10 @@
 
 ## [Unreleased]
 
-<<<<<<< HEAD
 ### Added
 
 - Override image size for labels and overviews if it is likely to be wrong.
-=======
+
 ### Changed
 
 - Use logger instead of issuing warnings.
@@ -20,7 +19,6 @@
 
 - Error in documentation of read_overview() in readme.
 - Spellings.
->>>>>>> fe91d244
 
 ## [0.10.0] - 2023-06-01
 
