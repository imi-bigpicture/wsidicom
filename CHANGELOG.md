--- conflicted
+++ resolved
@@ -11,10 +11,7 @@
 
 ### Fixed
 
-<<<<<<< HEAD
-=======
 - Pillow handling of 16 bit grayscale images as 32 bit instead of 8 bit.
->>>>>>> d35f2492
 - Using Pillow instead of Codec to decode frames from DICOM web, resulting in `PIL.UnidentifiedImageError` for transfer syntaxes not supported by Pillow.
 - Fix decoding of non-square images with `PydicomDecoder` and `PylibjpegRleDecoder`.
 
