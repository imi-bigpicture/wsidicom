# wsidicom changelog

All notable changes to this project will be documented in this file.

The format is based on [Keep a Changelog](https://keepachangelog.com/en/1.0.0/),
and this project adheres to [Semantic Versioning](https://semver.org/spec/v2.0.0.html).

## [Unreleased] -

<<<<<<< HEAD
### Changed

- Consider image as full tiled if only one tile.
=======
### Removed

- CidConceptCode.from_meaning(), use constructor with only meaning instead.
>>>>>>> 11bf602d

### Fixed

- Correct formatting of decimal string values when writing dataset.

## [0.9.0] - 2023-03-31

### Added

- Support for opening DICOM WSI using DICOMWeb.
- save() now takes the optional parameter add_missing_levels, that enables adding missing pyramid levels up to the single-tile level.
- read_region(), read_region_mm(), and read_region_mpp() takes an optional parameter threads, that allows multiple threads to be used for stitching togheter the region.

### Changed

- WsiDicom is now initalized using a Source, that is responsible for provides the instances to view.
- Saving a WsiDicom is now handled by WsiDicomFileTarget.
- Refactoring due to adding support for DICOMWeb and opening instances using Source and saving using Target.
- Frame positions and tiling for levels are now parsed lazily, e.g. on first tile access.

### Removed

- The construct_pyramid() method of the Levels-class has been removed in favour of the add_missing_levels-parameter in save()

## [0.8.0] - 2023-03-21

### Added

- Set TotalPixelMatrixOriginSequence and ImageOrientationSlide from ImageOrgin object.

## [0.7.0] - 2023-02-13

### Added

- Parameter to change label to given image.

### Changed

- Label and overview series can now be None.

## [0.6.0] - 2023-01-24

### Changed

- Raise WsiDicomNotFoundError if no files found for open().
- Added Python 3.11 as supported version.

## [0.5.0] - 2022-12-13

### Added

- Method to center-zoom a Region or RegionMm.

### Changed

- Do not use threads in method WsiDicomFileWriter._write_pixel_data() if only one worker.

## [0.4.0] - 2022-06-30

### Added

- Focal planes are considered equal if configurable withing threshold distance, see config.focal_plane_distance_threshold
- Option to read region defined in slide coordinate system for get_region_mm().

### Changed

- Default chunk size for saving is now set to 16 tiles.
- Drop support for python 3.7.

### Fixed

- Focal planes are now written to file in correct order.

## [0.3.2] - 2022-05-08

### Fixed

- Fix version in __init__.py.

## [0.3.2] - 2022-05-08

### Fixed

- Fix version in __init__.py

## [0.3.1] - 2022-05-04

### Fixed

- Order of paramaters for ConceptCode matches pydicom Code.

## [0.3.0] - 2022-04-20

### Added

- Simple check for if DICOM WSI is formatted for fast viewing (WsiDicom.ready_for_viewing()).
- __version__ added.

### Changed

- Action for downloading test data.
- Do not set pydicom configuration parameters.

### Fixed

- Use correct data type for 32 bit integer in numpy arrays.
- Fix check for if focal planes are sparse.

## [0.2.0] - 2022-02-14

### Added

- Configuration through global variable settings.
- Relaxed requirements for some DICOM attributes.
- Writing BOT and EOT, and reading EOT.
- Pyramid creation.

### Changed

- save() converts the dataset to TILED_FULL.

### Removed

- Using null path as output path for save().

### Fixed

- Fix NumberOfFrames when saving.

## [0.1.0] - 2021-11-26

### Added

- Initial release of wsidicom

[Unreleased]: https://github.com/imi-bigpicture/wsidicom/compare/0.9.0..HEAD
[0.9.0]: https://github.com/imi-bigpicture/wsidicom/compare/v0.8.0..v0.9.0
[0.8.0]: https://github.com/imi-bigpicture/wsidicom/compare/v0.7.0..v0.8.0
[0.7.0]: https://github.com/imi-bigpicture/wsidicom/compare/v0.6.0..v0.7.0
[0.6.0]: https://github.com/imi-bigpicture/wsidicom/compare/v0.5.0..v0.6.0
[0.5.0]: https://github.com/imi-bigpicture/wsidicom/compare/v0.4.0..v0.5.0
[0.4.0]: https://github.com/imi-bigpicture/wsidicom/compare/v0.3.2..v0.4.0
[0.3.2]: https://github.com/imi-bigpicture/wsidicom/compare/v0.3.1..v0.3.2
[0.3.1]: https://github.com/imi-bigpicture/wsidicom/compare/v0.3.0..v0.3.1
[0.3.0]: https://github.com/imi-bigpicture/wsidicom/compare/v0.2.0..v0.3.0
[0.2.0]: https://github.com/imi-bigpicture/wsidicom/compare/v0.1.0..v0.2.0
[0.1.0]: https://github.com/imi-bigpicture/wsidicom/tree/refs/tags/v0.1.0<|MERGE_RESOLUTION|>--- conflicted
+++ resolved
@@ -7,15 +7,13 @@
 
 ## [Unreleased] -
 
-<<<<<<< HEAD
 ### Changed
 
 - Consider image as full tiled if only one tile.
-=======
+- 
 ### Removed
 
 - CidConceptCode.from_meaning(), use constructor with only meaning instead.
->>>>>>> 11bf602d
 
 ### Fixed
 
