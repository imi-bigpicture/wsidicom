--- conflicted
+++ resolved
@@ -7,7 +7,6 @@
 
 ## [Unreleased]
 
-<<<<<<< HEAD
 ### Added
 
 - Fallback to EOT when overflowing BOT.
@@ -15,11 +14,7 @@
 ### Fixed
 
 - Missing empty BOT when writing EOT.
-=======
-### Fixed
-
 - Fixed accessing settings for PillowEncoder.
->>>>>>> 46c19c8d
 
 ## [0.14.0] - 2023-11-29
 
