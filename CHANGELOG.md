--- conflicted
+++ resolved
@@ -9,22 +9,19 @@
 
 ### Added
 
-<<<<<<< HEAD
 - Models for DICOM WSI metadata.
 - Serializers from DICOM WSI to and from DICOM and json.
 - Support for multiple pyramids within the same slide. A pyramid must have the same image coordinate system and extended depth of field (if any). Use the `pyramid`-parameter to set the pyramid in for example `read_region()`, or use `set_selected_pyramid()` to set the pyramid to use. By default the first detected pyramid is used.
-
-### Changed
-
-- Levels with different extended depth of fields are no longer considered to be the same pyramid.
-
-### Removed
-
-- `OpticalManager`, replaced by new metadata model.
-=======
 - RLE encoding using image codecs.
 - JPEG 2000 encoding of lossless YBR using image codecs.
->>>>>>> d84cb51a
+
+### Changed
+
+- Levels with different extended depth of fields are no longer considered to be the same pyramid.
+
+### Removed
+
+- `OpticalManager`, replaced by new metadata model.
 
 ## [0.17.0] - 2023-12-10
 
