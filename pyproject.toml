--- conflicted
+++ resolved
@@ -26,13 +26,10 @@
 marshmallow = "^3.20.1"
 imagecodecs = { version = "^2024.1.1", optional = true }
 pylibjpeg-rle = { version = "^1.3.0", optional = true }
-<<<<<<< HEAD
 fsspec = "^2023.12.2"
 universal-pathlib = "^0.1.4"
-=======
 pyjpegls = { version = "^1.2.0", optional = true }
 pylibjpeg-openjpeg = { version = "^2.1.1", optional = true }
->>>>>>> 55403c71
 
 [tool.poetry.extras]
 imagecodecs = ["imagecodecs"]
