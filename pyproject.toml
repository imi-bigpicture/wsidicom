[tool.poetry]
name = "wsidicom"
version = "0.17.0"
description = "Tools for handling DICOM based whole scan images"
authors = ["Erik O Gabrielsson <erik.o.gabrielsson@sectra.com>"]
license = "Apache-2.0"
readme = "README.md"
repository = "https://github.com/imi-bigpicture/wsidicom"
packages = [{include = "wsidicom"}]
keywords = ["whole slide image", "digital pathology", "annotations", "dicom"]
classifiers = [
    "Development Status :: 4 - Beta",
    "Intended Audience :: Developers",
    "Intended Audience :: Science/Research",
    "Intended Audience :: Healthcare Industry",
    "Operating System :: OS Independent",
    "Topic :: Scientific/Engineering :: Medical Science Apps."
]

[tool.poetry.dependencies]
python = "^3.9"
numpy = "^1.22.0"
pydicom = ">=2.1.0"
Pillow = ">=9.1.1"
dicomweb-client = "^0.59.1"
<<<<<<< HEAD
marshmallow = "^3.20.1"
imagecodecs = { version = "^2023.9.18", optional = true }
=======
imagecodecs = { version = "^2024.1.1", optional = true }
>>>>>>> d84cb51a
pylibjpeg-rle = { version = "^1.3.0", optional = true }

[tool.poetry.extras]
imagecodecs = ["imagecodecs"]
rle = ["pylibjpeg-rle"]

[tool.poetry.group.dev.dependencies]
pytest = "^7.2.0"
pytest-watch = "^4.2.0"
xmltodict = "^0.12.0"
shapely = "^2.0.2"
pycodestyle = "^2.8.0"
black = "^23.1.0"
flake8 = "^4.0.1"
codespell = "^2.2.5"
wsidicom-data =  "^0.3.0"

[build-system]
requires = ["poetry-core>=1.2.0"]
build-backend = "poetry.core.masonry.api"<|MERGE_RESOLUTION|>--- conflicted
+++ resolved
@@ -23,12 +23,8 @@
 pydicom = ">=2.1.0"
 Pillow = ">=9.1.1"
 dicomweb-client = "^0.59.1"
-<<<<<<< HEAD
 marshmallow = "^3.20.1"
-imagecodecs = { version = "^2023.9.18", optional = true }
-=======
 imagecodecs = { version = "^2024.1.1", optional = true }
->>>>>>> d84cb51a
 pylibjpeg-rle = { version = "^1.3.0", optional = true }
 
 [tool.poetry.extras]
