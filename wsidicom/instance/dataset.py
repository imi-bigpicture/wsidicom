#    Copyright 2021, 2022, 2023 SECTRA AB
#
#    Licensed under the Apache License, Version 2.0 (the "License");
#    you may not use this file except in compliance with the License.
#    You may obtain a copy of the License at
#
#        http://www.apache.org/licenses/LICENSE-2.0
#
#    Unless required by applicable law or agreed to in writing, software
#    distributed under the License is distributed on an "AS IS" BASIS,
#    WITHOUT WARRANTIES OR CONDITIONS OF ANY KIND, either express or implied.
#    See the License for the specific language governing permissions and
#    limitations under the License.

import logging
<<<<<<< HEAD
import warnings
=======
>>>>>>> fe91d244
from copy import deepcopy
from dataclasses import dataclass
from enum import Enum, IntEnum, auto
from functools import cached_property
from typing import Any, List, Optional, Sequence, Tuple, Union, cast

from pydicom.dataset import Dataset
from pydicom.pixel_data_handlers import pillow_handler
from pydicom.sequence import Sequence as DicomSequence
from pydicom.uid import JPEG2000, UID, JPEG2000Lossless, JPEGBaseline8Bit, generate_uid
from pydicom.valuerep import DSfloat

from wsidicom.config import settings
from wsidicom.errors import (
    WsiDicomError,
    WsiDicomFileError,
    WsiDicomRequirementError,
    WsiDicomStrictRequirementError,
    WsiDicomUidDuplicateError,
)
from wsidicom.geometry import Size, SizeMm
from wsidicom.instance.image_data import ImageData
from wsidicom.uid import WSI_SOP_CLASS_UID, FileUids, SlideUids


class ImageType(Enum):
    VOLUME = "VOLUME"
    LABEL = "LABEL"
    OVERVIEW = "OVERVIEW"


class Requirement(IntEnum):
    ALWAYS = auto()  # Always required, even if not in strict mode
    STRICT = auto()  # Required if in strict mode
    STANDARD = auto()  # Required or optional in standard, not (yet) needed


@dataclass
class WsiAttributeRequirement:
    """Class for defining requirement and optionally default value for DICOM
    WSI attribute. If image types is given, requirement is only checked for
    images of matching image type.
    """

    requirement: Requirement
    image_types: Tuple[ImageType, ...]
    default: Any = None

    def __init__(
        self,
        requirement: Requirement,
        image_type: Optional[Union[ImageType, Sequence[ImageType]]] = None,
        default: Any = None,
    ) -> None:
        self.requirement = requirement
        if image_type is not None:
            if not isinstance(image_type, Sequence):
                self.image_types = (image_type,)
            else:
                self.image_types = tuple(image_type)
        else:
            self.image_types = ()
        self.default = default

    def get_default(self, image_type: ImageType) -> Any:
        """Get default value for attribute. Raises WsiDicomRequirementError if
        attribute is set as always required for image type. Raises
        WsiDicomStrictRequirementError if attribute is set as always required
        in strict mode."""
        if self.requirement == Requirement.ALWAYS and image_type in self.image_types:
            raise WsiDicomRequirementError(
                f"Attribute is set as always required for {image_type}"
            )
        elif (
            settings.strict_attribute_check
            and self.requirement == Requirement.STRICT
            and image_type in self.image_types
        ):
            raise WsiDicomStrictRequirementError(
                f"Attribute is set as required for {image_type} " "and mode is strict"
            )
        return self.default

    def evaluate(self, image_type: ImageType) -> bool:
        """Evaluate if attribute is required for image type."""
        if self.requirement == Requirement.ALWAYS or (
            self.requirement == Requirement.STRICT and settings.strict_attribute_check
        ):
            if image_type in self.image_types:
                return True
        return False


WSI_ATTRIBUTES = {
    "SOPClassUID": WsiAttributeRequirement(Requirement.ALWAYS),
    "SOPInstanceUID": WsiAttributeRequirement(Requirement.ALWAYS),
    "StudyInstanceUID": WsiAttributeRequirement(Requirement.ALWAYS),
    "SeriesInstanceUID": WsiAttributeRequirement(Requirement.ALWAYS),
    "Rows": WsiAttributeRequirement(Requirement.ALWAYS),
    "Columns": WsiAttributeRequirement(Requirement.ALWAYS),
    "SamplesPerPixel": WsiAttributeRequirement(Requirement.ALWAYS),
    "PhotometricInterpretation": WsiAttributeRequirement(Requirement.ALWAYS),
    "TotalPixelMatrixColumns": WsiAttributeRequirement(Requirement.ALWAYS),
    "TotalPixelMatrixRows": WsiAttributeRequirement(Requirement.ALWAYS),
    "ImageType": WsiAttributeRequirement(Requirement.ALWAYS),
    "SharedFunctionalGroupsSequence": WsiAttributeRequirement(
        Requirement.STRICT, ImageType.VOLUME
    ),
    "FrameOfReferenceUID": WsiAttributeRequirement(Requirement.STRICT),
    "FocusMethod": WsiAttributeRequirement(
        Requirement.STRICT, ImageType.VOLUME, "AUTO"
    ),
    "ExtendedDepthOfField": WsiAttributeRequirement(
        Requirement.STRICT, ImageType.VOLUME, "NO"
    ),
    "OpticalPathSequence": WsiAttributeRequirement(Requirement.STRICT),
    "ImagedVolumeWidth": WsiAttributeRequirement(Requirement.STRICT, ImageType.VOLUME),
    "ImagedVolumeHeight": WsiAttributeRequirement(Requirement.STRICT, ImageType.VOLUME),
    "ImagedVolumeDepth": WsiAttributeRequirement(Requirement.STRICT, ImageType.VOLUME),
    "TotalPixelMatrixFocalPlanes": WsiAttributeRequirement(
        Requirement.STANDARD, default=1
    ),
    "NumberOfOpticalPaths": WsiAttributeRequirement(Requirement.STANDARD, default=1),
    "NumberOfFrames": WsiAttributeRequirement(Requirement.STANDARD, default=1),
    "Modality": WsiAttributeRequirement(Requirement.STANDARD, default="SM"),
    "Manufacturer": WsiAttributeRequirement(Requirement.STANDARD),
    "ManufacturerModelName": WsiAttributeRequirement(Requirement.STANDARD),
    "DeviceSerialNumber": WsiAttributeRequirement(Requirement.STANDARD),
    "SoftwareVersions": WsiAttributeRequirement(Requirement.STANDARD),
    "BitsAllocated": WsiAttributeRequirement(Requirement.STANDARD),
    "BitsStored": WsiAttributeRequirement(Requirement.STANDARD),
    "HighBit": WsiAttributeRequirement(Requirement.STANDARD),
    "PixelRepresentation": WsiAttributeRequirement(Requirement.STANDARD),
    "TotalPixelMatrixOriginSequence": WsiAttributeRequirement(Requirement.STANDARD),
    "ImageOrientationSlide": WsiAttributeRequirement(
        Requirement.STANDARD, default=[0, 1, 0, 1, 0, 0]
    ),
    "AcquisitionDateTime": WsiAttributeRequirement(Requirement.STANDARD),
    "LossyImageCompression": WsiAttributeRequirement(Requirement.STANDARD),
    "VolumetricProperties": WsiAttributeRequirement(
        Requirement.STANDARD, default="VOLUME"
    ),
    "SpecimenLabelInImage": WsiAttributeRequirement(Requirement.STANDARD, default="NO"),
    "BurnedInAnnotation": WsiAttributeRequirement(Requirement.STANDARD, default="NO"),
    "ContentDate": WsiAttributeRequirement(Requirement.STANDARD),
    "ContentTime": WsiAttributeRequirement(Requirement.STANDARD),
    "InstanceNumber": WsiAttributeRequirement(Requirement.STANDARD),
    "DimensionOrganizationSequence": WsiAttributeRequirement(Requirement.STANDARD),
    "ContainerIdentifier": WsiAttributeRequirement(Requirement.STANDARD),
    "SpecimenDescriptionSequence": WsiAttributeRequirement(Requirement.STANDARD),
    "SpacingBetweenSlices": WsiAttributeRequirement(Requirement.STANDARD, default=0.0),
    "SOPInstanceUIDOfConcatenationSource": WsiAttributeRequirement(
        Requirement.STANDARD
    ),
    "DimensionOrganizationType": WsiAttributeRequirement(
        Requirement.STANDARD, default="TILED_SPARSE"
    ),
    "NumberOfFocalPlanes": WsiAttributeRequirement(Requirement.STANDARD, default=1),
    "DistanceBetweenFocalPlanes": WsiAttributeRequirement(
        Requirement.STANDARD, default=0.0
    ),
    "SliceThickness": WsiAttributeRequirement(Requirement.STANDARD),
}


class TileType(Enum):
    FULL = "TILED_FULL"
    SPARSE = "TILED_SPARSE"


class WsiDataset(Dataset):
    """Extend pydicom.dataset.Dataset (containing WSI metadata) with simple
    parsers for attributes specific for WSI. Use snake case to avoid name
    collision with dicom fields (that are handled by pydicom.dataset.Dataset).
    """

    def __repr__(self) -> str:
        return f"{type(self).__name__}({self})"

    def __str__(self) -> str:
        return f"{type(self).__name__} of dataset {self.uids.instance}"

    @cached_property
    def uids(self) -> FileUids:
        """Return UIDs from dataset.

        Returns
        ----------
        FileUids
            Found UIDs from dataset.
        """
        instance_uid = UID(self.SOPInstanceUID)
        concatenation_uid = self._get_dicom_attribute(
            "SOPInstanceUIDOfConcatenationSource"
        )
        frame_of_reference_uid = self._get_dicom_attribute("FrameOfReferenceUID")

        slide_uids = SlideUids(
            self.StudyInstanceUID,
            self.SeriesInstanceUID,
            frame_of_reference_uid,
        )
        file_uids = FileUids(instance_uid, concatenation_uid, slide_uids)
        return file_uids

    @cached_property
    def frame_offset(self) -> int:
        """Return frame offset (offset to first frame in instance if
        concatenated). Is zero if non-concatenated instance or first instance
        in concatenated instance.

        Returns
        ----------
        int
            Concatenation offset in number of frames.
        """
        if self.uids.concatenation is None:
            return 0
        try:
            return int(self.ConcatenationFrameOffsetNumber)
        except AttributeError:
            raise WsiDicomError(
                "Concatenated file missing concatenation frame offset" "number"
            )

    @cached_property
    def frame_count(self) -> int:
        """Return number of frames in instance."""
        frame_count = self._get_dicom_attribute("NumberOfFrames")
        return cast(int, frame_count)

    @cached_property
    def tile_type(self) -> TileType:
        """Return tiling type of dataset. Raises WsiDicomError if type
        is undetermined.

        Returns
        ----------
        TileType
            Tiling type
        """
        tile_type = self._get_dicom_attribute("DimensionOrganizationType")
        if tile_type == "TILED_FULL":
            return TileType.FULL
        elif "PerFrameFunctionalGroupsSequence" in self:
            return TileType.SPARSE
        elif self.frame_count == 1:
            return TileType.FULL
        raise WsiDicomError("Undetermined tile type.")

    @cached_property
    def pixel_measure(self) -> Optional[Dataset]:
        """Return Pixel measure dataset from dataset if found.

        Returns
        ----------
        Optional[Dataset]
            Found Pixel measure dataset.
        """
        shared_functional_group = self._get_dicom_attribute(
            "SharedFunctionalGroupsSequence"
        )
        if shared_functional_group is None:
            return None
        pixel_measure_sequence = self._get_dicom_attribute(
            "PixelMeasuresSequence", shared_functional_group[0]
        )
        if pixel_measure_sequence is None:
            return None
        return pixel_measure_sequence[0]

    @cached_property
    def pixel_spacing(self) -> Optional[SizeMm]:
        """Read pixel spacing from dicom dataset.

        Parameters
        ----------
        ds: Dataset
            Pydicom dataset

        Returns
        ----------
        SizeMm
            The pixel spacing in mm/pixel.
        """
        if self.pixel_measure is None:
            return None
        pixel_spacing_values = getattr(self.pixel_measure, "PixelSpacing", None)
        if pixel_spacing_values is not None:
            if any([spacing == 0 for spacing in pixel_spacing_values]):
                logging.warn(f"Pixel spacing is zero, {pixel_spacing_values}")
                return None
            return SizeMm.from_tuple(pixel_spacing_values)
        return None

    @cached_property
    def spacing_between_slices(self) -> Optional[float]:
        """Return spacing between slices."""
        if self.pixel_measure is None:
            return None
        return getattr(self.pixel_measure, "SpacingBetweenSlices", None)

    @cached_property
    def number_of_focal_planes(self) -> int:
        """Return number of focal planes."""
        number_of_focal_planes = self._get_dicom_attribute(
            "TotalPixelMatrixFocalPlanes"
        )
        return cast(int, number_of_focal_planes)

    @cached_property
    def frame_sequence(self) -> DicomSequence:
        """Return per frame functional group sequene if present, otherwise
        shared functional group sequence.

        Returns
        ----------
        DicomSequence
            Per frame or shared functional group sequence.
        """
        if "PerFrameFunctionalGroupsSequence" in self and (
            "PlanePositionSlideSequence" in self.PerFrameFunctionalGroupsSequence[0]
        ):
            return self.PerFrameFunctionalGroupsSequence
        elif "SharedFunctionalGroupsSequence" in self:
            return self.SharedFunctionalGroupsSequence
        return DicomSequence([])

    @property
    def ext_depth_of_field(self) -> bool:
        """Return true if instance has extended depth of field
        (several focal planes are combined to one plane)."""
        return self._ext_depth_of_field[0]

    @property
    def ext_depth_of_field_planes(self) -> Optional[int]:
        """Return number of focal planes used for extended depth of
        field."""
        return self._ext_depth_of_field[1]

    @property
    def ext_depth_of_field_plane_distance(self) -> Optional[float]:
        """Return total focal depth used for extended depth of field."""
        return self._ext_depth_of_field[0]

    @cached_property
    def focus_method(self) -> str:
        """Return focus method."""
        focus_method = self._get_dicom_attribute("FocusMethod")
        return str(focus_method)

    @cached_property
    def image_size(self) -> Size:
        """Read total pixel size from dataset.

        Returns
        ----------
        Size
            The image size
        """
        image_size = Size(self.TotalPixelMatrixColumns, self.TotalPixelMatrixRows)
        if image_size.width <= 0 or image_size.height <= 0:
            raise WsiDicomError("Image size is zero")
        if self.tile_type == TileType.FULL:
            expected_tiled_size = image_size.ceil_div(self.tile_size)
            if expected_tiled_size.area != self.frame_count:
                error = (
                    f"Image size {image_size} does not match tile size "
                    f"{self.tile_size} and number of frames {self.frame_count} "
                    f"for tile type {TileType.FULL}."
                )
                if self.image_type == ImageType.VOLUME or self.frame_count != 1:
                    # Be strict on volume images.
                    raise WsiDicomError(error)
                # Labels and overviews are likely to have only one tile.
                error += " Overriding image size to tile size."
                logging.warn(error)
                image_size = self.tile_size
        return image_size

    @cached_property
    def mm_size(self) -> Optional[SizeMm]:
        """Read mm size from dataset.

        Returns
        ----------
        SizeMm
            The size of the image in mm
        """
        mm_width = self._get_dicom_attribute("ImagedVolumeWidth")
        mm_height = self._get_dicom_attribute("ImagedVolumeHeight")
        if mm_width is None or mm_height is None:
            mm_size = None
        else:
            mm_size = SizeMm(mm_width, mm_height)
        return mm_size

    @cached_property
    def mm_depth(self) -> Optional[float]:
        """Return depth of image in mm."""
        return self._get_dicom_attribute("ImagedVolumeDepth")

    @cached_property
    def tile_size(self) -> Size:
        """Read tile size from from dataset.

        Returns
        ----------
        Size
            The tile size
        """
        return Size(self.Columns, self.Rows)

    @property
    def samples_per_pixel(self) -> int:
        """Return samples per pixel (3 for RGB)."""
        return self.SamplesPerPixel

    @property
    def photometric_interpretation(self) -> str:
        """Return photometric interpretation."""
        return self.PhotometricInterpretation

    @cached_property
    def optical_path_sequence(self) -> Optional[DicomSequence]:
        """Return optical path sequence from dataset."""
        return self._get_dicom_attribute("OpticalPathSequence")

    @property
    def slice_thickness(self) -> Optional[float]:
        """Return slice thickness spacing from pixel measure dataset.

        Returns
        ----------
        Optional[float]
            Slice thickess or None if unknown.
        """
        try:
            return self._get_dicom_attribute("SliceThickness", self.pixel_measure)
        except AttributeError:
            if self.mm_depth is not None:
                return self.mm_depth / self.number_of_focal_planes
        return None

    @cached_property
    def image_type(self) -> ImageType:
        """Return wsi flavour from wsi type tuple.

        Returns
        ----------
        ImageType
            Wsi flavour.
        """
        return self._get_image_type(self.ImageType)

    @classmethod
    def is_supported_wsi_dicom(
        cls, dataset: Dataset, transfer_syntax: UID
    ) -> Optional[ImageType]:
        """Check if dataset is dicom wsi type and that required attributes
        (for the function of the library) is available.
        Warn if attribute listed as required in the library or required in the
        standard is missing.

        Parameters
        ----------
        dataset: Dataset
            Pydicom dataset to check if is a WSI dataset.
        transfer_syntax: UID
            Transfer syntax of dataset.

        Returns
        ----------
        Optional[ImageType]
            WSI image flavor
        """

        sop_class_uid: UID = getattr(dataset, "SOPClassUID")
        if sop_class_uid != WSI_SOP_CLASS_UID:
            logging.debug(f"Non-wsi image, SOP class {sop_class_uid.name}")
            return None

        try:
            image_type = cls._get_image_type(dataset.ImageType)
        except ValueError:
            logging.debug(f"Non-supported image type {dataset.ImageType}")
            return None

        for name, attribute in WSI_ATTRIBUTES.items():
            if name not in dataset and attribute.evaluate(image_type):
                logging.debug(f"Missing required attribute {name}")
                return None

        syntax_supported = pillow_handler.supports_transfer_syntax(transfer_syntax)
        if not syntax_supported:
            logging.debug(f"Non-supported transfer syntax {transfer_syntax}")
            return None

        return image_type

    @staticmethod
    def check_duplicate_dataset(
        datasets: Sequence["WsiDataset"], caller: object
    ) -> None:
        """Check for duplicates in a list of datasets. Datasets are duplicate
        if instance uids match. Stops at first found duplicate and raises
        WsiDicomUidDuplicateError.

        Parameters
        ----------
        datasets: Sequence[Dataset]
            List of datasets to check.
        caller: Object
            Object that the files belongs to.
        """
        instance_uids: List[UID] = []

        for dataset in datasets:
            instance_uid = UID(dataset.SOPInstanceUID)
            if instance_uid not in instance_uids:
                instance_uids.append(instance_uid)
            else:
                raise WsiDicomUidDuplicateError(str(dataset), str(caller))

    def matches_instance(self, other_dataset: "WsiDataset") -> bool:
        """Return true if other file is of the same instance as self.

        Parameters
        ----------
        other_dataset: 'WsiDataset'
            Dataset to check.

        Returns
        ----------
        bool
            True if same instance.
        """
        return (
            self.uids == other_dataset.uids
            and self.image_size == other_dataset.image_size
            and self.tile_size == other_dataset.tile_size
            and self.tile_type == other_dataset.tile_type
        )

    def matches_series(self, uids: SlideUids, tile_size: Optional[Size] = None) -> bool:
        """Check if instance is valid (Uids and tile size match).
        Base uids should match for instances in all types of series,
        tile size should only match for level series.
        """
        if tile_size is not None and tile_size != self.tile_size:
            return False

        return self.uids.slide.matches(uids)

    def read_optical_path_identifier(self, frame: Dataset) -> str:
        """Return optical path identifier from frame, or from self if not
        found."""
        optical_sequence = getattr(
            frame, "OpticalPathIdentificationSequence", self.optical_path_sequence
        )
        if optical_sequence is None:
            return "0"
        return getattr(optical_sequence[0], "OpticalPathIdentifier", "0")

    def as_tiled_full(
        self,
        focal_planes: Sequence[float],
        optical_paths: Sequence[str],
        tiled_size: Size,
        scale: int = 1,
    ) -> "WsiDataset":
        """Return copy of dataset with properties set to reflect a tiled full
        arrangement of the listed image data. Optionally set properties to
        reflect scaled data.

        Parameters
        ----------
        focal_planes: Sequence[float]
            Focal planes that should be encoded into dataset.
        optical_paths: Sequence[str]
            Optical paths that should be encoded into dataset.
        tiled_size: Size
            Tiled size of image.
        scale: int = 1
            Optionally scale data.

        Returns
        ----------
        WsiDataset
            Copy of dataset set as tiled full.

        """

        dataset = deepcopy(self)
        dataset.DimensionOrganizationType = "TILED_FULL"
        # Make a new Shared functional group sequence and Pixel measure
        # sequence if not in dataset, otherwise update the Pixel measure
        # sequence
        shared_functional_group = getattr(
            dataset, "SharedFunctionalGroupsSequence", DicomSequence([Dataset()])
        )
        plane_position_slide = Dataset()
        plane_position_slide.ZOffsetInSlideCoordinateSystem = DSfloat(
            focal_planes[0], True
        )
        shared_functional_group[0].PlanePositionSlideSequence = DicomSequence(
            [plane_position_slide]
        )

        pixel_measure = getattr(
            shared_functional_group[0],
            "PixelMeasuresSequence",
            DicomSequence([Dataset()]),
        )
        if dataset.pixel_spacing is not None:
            pixel_measure[0].PixelSpacing = [
                DSfloat(dataset.pixel_spacing.width * scale, True),
                DSfloat(dataset.pixel_spacing.height * scale, True),
            ]
        pixel_measure[0].SpacingBetweenSlices = DSfloat(
            self._get_spacing_between_slices_for_focal_planes(focal_planes), True
        )

        if dataset.slice_thickness is not None:
            pixel_measure[0].SliceThickness = DSfloat(dataset.slice_thickness, True)

        shared_functional_group[0].PixelMeasuresSequence = pixel_measure
        dataset.SharedFunctionalGroupsSequence = shared_functional_group

        # Remove Per Frame functional groups sequence
        if "PerFrameFunctionalGroupsSequence" in dataset:
            del dataset["PerFrameFunctionalGroupsSequence"]

        dataset.TotalPixelMatrixFocalPlanes = len(focal_planes)
        dataset.NumberOfOpticalPaths = len(optical_paths)
        dataset.NumberOfFrames = (
            max(tiled_size.ceil_div(scale).area, 1)
            * len(focal_planes)
            * len(optical_paths)
        )
        scaled_size = dataset.image_size.ceil_div(scale)
        dataset.TotalPixelMatrixColumns = max(scaled_size.width, 1)
        dataset.TotalPixelMatrixRows = max(scaled_size.height, 1)
        return dataset

    @classmethod
    def create_instance_dataset(
        cls,
        base_dataset: Dataset,
        image_type: ImageType,
        image_data: ImageData,
        pyramid_index: Optional[int] = None,
    ) -> "WsiDataset":
        """Return instance dataset for image_data based on base dataset.

        Parameters
        ----------
        base_dataset: Dataset
            Dataset common for all instances.
        image_type:
            Type of instance ('VOLUME', 'LABEL', 'OVERVIEW)
        image_data:
            Image data to create dataset for.

        Returns
        ----------
        WsiDataset
            Dataset for instance.
        """
        dataset = deepcopy(base_dataset)
        if image_type == ImageType.VOLUME and pyramid_index == 0:
            resampled = "NONE"
        else:
            resampled = "RESAMPLED"
        dataset.ImageType = ["ORIGINAL", "PRIMARY", image_type.value, resampled]
        dataset.SOPInstanceUID = generate_uid(prefix=None)
        shared_functional_group_sequence = Dataset()
        if image_data.pixel_spacing is None:
            if image_type == ImageType.VOLUME:
                raise ValueError(
                    "Image flavor 'VOLUME' requires pixel spacing to be set"
                )
        else:
            pixel_measure_sequence = Dataset()
            pixel_measure_sequence.PixelSpacing = [
                DSfloat(image_data.pixel_spacing.width, True),
                DSfloat(image_data.pixel_spacing.height, True),
            ]
            pixel_measure_sequence.SpacingBetweenSlices = DSfloat(0.0, True)
            # DICOM 2022a part 3 IODs - C.8.12.4.1.2 Imaged Volume Width,
            # Height, Depth. Depth must not be 0. Default to 0.5 microns
            pixel_measure_sequence.SliceThickness = DSfloat(0.0005, True)
            shared_functional_group_sequence.PixelMeasuresSequence = DicomSequence(
                [pixel_measure_sequence]
            )
            dataset.SharedFunctionalGroupsSequence = DicomSequence(
                [shared_functional_group_sequence]
            )
            dataset.ImagedVolumeWidth = (
                image_data.image_size.width * image_data.pixel_spacing.width
            )
            dataset.ImagedVolumeHeight = (
                image_data.image_size.height * image_data.pixel_spacing.height
            )
            dataset.ImagedVolumeDepth = pixel_measure_sequence.SliceThickness
            # DICOM 2022a part 3 IODs - C.8.12.9 Whole Slide Microscopy Image
            # Frame Type Macro. Analogous to ImageType and shared by all
            # frames so clone
            wsi_frame_type_item = Dataset()
            wsi_frame_type_item.FrameType = dataset.ImageType
            (
                shared_functional_group_sequence.WholeSlideMicroscopyImageFrameTypeSequence
            ) = DicomSequence([wsi_frame_type_item])

        if image_data.image_coordinate_system is not None:
            dataset.ImageOrientationSlide = list(
                image_data.image_coordinate_system.image_orientation_slide
            )
            dataset.TotalPixelMatrixOriginSequence = (
                image_data.image_coordinate_system.total_pixel_matrix_origin_sequence
            )

        dataset.DimensionOrganizationType = "TILED_FULL"
        dataset.TotalPixelMatrixColumns = image_data.image_size.width
        dataset.TotalPixelMatrixRows = image_data.image_size.height
        dataset.Columns = image_data.tile_size.width
        dataset.Rows = image_data.tile_size.height
        dataset.NumberOfFrames = (
            image_data.tiled_size.width * image_data.tiled_size.height
        )

        if image_data.transfer_syntax == JPEGBaseline8Bit:
            dataset.BitsAllocated = 8
            dataset.BitsStored = 8
            dataset.HighBit = 7
            dataset.PixelRepresentation = 0
            dataset.LossyImageCompression = "01"
            dataset.LossyImageCompressionRatio = 1
            dataset.LossyImageCompressionMethod = "ISO_10918_1"
            dataset.LossyImageCompression = "01"
        elif image_data.transfer_syntax == JPEG2000:
            # TODO JPEG2000 can have higher bitcount
            dataset.BitsAllocated = 8
            dataset.BitsStored = 8
            dataset.HighBit = 7
            dataset.PixelRepresentation = 0
            dataset.LossyImageCompressionRatio = 1
            dataset.LossyImageCompressionMethod = "ISO_15444_1"
            dataset.LossyImageCompression = "01"
        elif image_data.transfer_syntax == JPEG2000Lossless:
            # TODO JPEG2000 can have higher bitcount
            dataset.BitsAllocated = 8
            dataset.BitsStored = 8
            dataset.HighBit = 7
            dataset.PixelRepresentation = 0
            dataset.LossyImageCompression = "00"
        else:
            raise ValueError("Non-supported transfer syntax.")

        dataset.PhotometricInterpretation = image_data.photometric_interpretation
        dataset.SamplesPerPixel = image_data.samples_per_pixel

        dataset.PlanarConfiguration = 0

        dataset.FocusMethod = "AUTO"
        dataset.ExtendedDepthOfField = "NO"
        return WsiDataset(dataset)

    def _get_dicom_attribute(
        self, name: str, dataset: Optional[Dataset] = None
    ) -> Optional[Any]:
        """Return value for DICOM attribute by name. Optionally get it from
        another dataset. Returns default value if possible when attribute
        is missing.

        Parameters
        ----------
        name: str
            Name of attribute to get.
        dataset: Optional[Dataset] = None
            Optional other dataset to get attribute from.

        Returns
        ----------
        Optional[Any]
            Value of attribute, or None.
        """
        if dataset is None:
            dataset = self
        value = getattr(dataset, name, None)
        if value is None:
            return WSI_ATTRIBUTES[name].get_default(self.image_type)
        return value

    @cached_property
    def _ext_depth_of_field(self) -> Tuple[bool, Optional[int], Optional[float]]:
        """Return extended depth of field (enabled, number of focal planes,
        distance between focal planes) from dataset.

        Returns
        ----------
        Tuple[bool, Optional[int], Optional[float]]
            If extended depth of field is used, and if used number of focal
            planes and distance between focal planes.
        """
        if self._get_dicom_attribute("ExtendedDepthOfField") != "YES":
            return False, None, None

        planes = self._get_dicom_attribute("NumberOfFocalPlanes")
        distance = self._get_dicom_attribute("DistanceBetweenFocalPlanes")
        if planes is None or distance is None:
            raise WsiDicomFileError(
                self.filepath,
                "Missing NumberOfFocalPlanes or DistanceBetweenFocalPlanes",
            )
        return True, planes, distance

    @staticmethod
    def _get_spacing_between_slices_for_focal_planes(
        focal_planes: Sequence[float],
    ) -> float:
        """Return spacing between slices in mm for focal planes (defined in
        um). Spacing must be the same between all focal planes for TILED_FULL
        arrangement.

        Parameters
        ----------
        focal_planes: Sequence[float]
            Focal planes to calculate spacing for.

        Returns
        ----------
        float
            Spacing between focal planes.

        """
        if len(focal_planes) == 1:
            return 0.0
        spacing: Optional[float] = None
        sorted_focal_planes = sorted(focal_planes)
        for index in range(len(sorted_focal_planes) - 1):
            this_spacing = sorted_focal_planes[index + 1] - sorted_focal_planes[index]
            if spacing is None:
                spacing = this_spacing
            elif abs(spacing - this_spacing) > settings.focal_plane_distance_threshold:
                raise NotImplementedError(
                    "Image data has non-equal spacing between slices: "
                    f"{spacing, this_spacing}, difference threshold: "
                    f"{settings.focal_plane_distance_threshold}, "
                    "not possible to encode as TILED_FULL"
                )
        if spacing is None:
            raise ValueError("Could not calculate spacings.")
        return spacing / 1000.0

    @staticmethod
    def _get_image_type(wsi_type: Tuple[str, str, str, str]) -> ImageType:
        """Return wsi flavour from wsi type tuple.

        Returns
        ----------
        str
            Wsi flavour.
        """
        IMAGE_TYPE_INDEX_IN_WSI_TYPE = 2
        return ImageType(wsi_type[IMAGE_TYPE_INDEX_IN_WSI_TYPE])<|MERGE_RESOLUTION|>--- conflicted
+++ resolved
@@ -13,10 +13,6 @@
 #    limitations under the License.
 
 import logging
-<<<<<<< HEAD
-import warnings
-=======
->>>>>>> fe91d244
 from copy import deepcopy
 from dataclasses import dataclass
 from enum import Enum, IntEnum, auto
