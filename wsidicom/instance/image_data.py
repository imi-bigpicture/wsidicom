#    Copyright 2021, 2022, 2023 SECTRA AB
#
#    Licensed under the Apache License, Version 2.0 (the "License");
#    you may not use this file except in compliance with the License.
#    You may obtain a copy of the License at
#
#        http://www.apache.org/licenses/LICENSE-2.0
#
#    Unless required by applicable law or agreed to in writing, software
#    distributed under the License is distributed on an "AS IS" BASIS,
#    WITHOUT WARRANTIES OR CONDITIONS OF ANY KIND, either express or implied.
#    See the License for the specific language governing permissions and
#    limitations under the License.

"""Module implementing generic ImageData for accessing image data."""

from abc import ABCMeta, abstractmethod
from typing import (
    Callable,
    Iterable,
    Iterator,
    List,
    Optional,
    Tuple,
    Union,
)

from PIL import Image as Pillow
from PIL.Image import Image
from pydicom.uid import UID

from wsidicom.codec import Encoder
from wsidicom.errors import WsiDicomOutOfBoundsError
from wsidicom.geometry import Point, Region, Size, SizeMm
from wsidicom.instance.image_coordinate_system import ImageCoordinateSystem
from wsidicom.thread import ConditionalThreadPoolExecutor
from wsidicom.config import settings


class ImageData(metaclass=ABCMeta):
    """
    Generic class for image data.

    Can be inherited to implement support for other image/file formats. Subclasses
    should implement properties to get transfer_syntax, image_size, tile_size,
    pixel_spacing,  samples_per_pixel, and photometric_interpretation and methods
    _get_decoded_tile(), _get_encoded_tile(), and close(). Optionally the methods
    _get_decoded_tiles() and _get_encoded_tiles() can be overridden for more efficient
    fetching of multiple tiles.

    Additionally properties focal_planes and/or optical_paths should be
    overridden if multiple focal planes or optical paths are implemented.
    """

    _default_z: Optional[float] = None
    _blank_tile: Optional[Image] = None
    _encoded_blank_tile: Optional[bytes] = None

    def __init__(self, encoder: Encoder):
        self._encoder = encoder

    @property
    @abstractmethod
    def transfer_syntax(self) -> UID:
        """Return the uid of the transfer syntax of the image."""
        raise NotImplementedError()

    @property
    @abstractmethod
    def image_size(self) -> Size:
        """Return the pixel size of the image."""
        raise NotImplementedError()

    @property
    @abstractmethod
    def tile_size(self) -> Size:
        """Return the pixel size of a tile in the image, or image size if not tiled."""
        raise NotImplementedError()

    @property
    @abstractmethod
    def pixel_spacing(self) -> Optional[SizeMm]:
        """Return the size of the pixels in mm/pixel."""
        raise NotImplementedError()

    @property
    @abstractmethod
    def samples_per_pixel(self) -> int:
        """Return number of samples per pixel (e.g. 3 for RGB)."""
        raise NotImplementedError()

    @property
    @abstractmethod
    def photometric_interpretation(self) -> str:
        """Return the photophotometric interpretation of the image data."""
        raise NotImplementedError()

    @property
    @abstractmethod
    def bits(self) -> int:
        """Should return the number of bits stored for each sample."""
        raise NotImplementedError()

    @property
    @abstractmethod
    def lossy_compressed(self) -> bool:
        """Should return True if the image has been lossy compressed."""
        raise NotImplementedError()

    @property
    @abstractmethod
    def image_coordinate_system(self) -> Optional[ImageCoordinateSystem]:
        """Should return the image origin of the image data."""
        raise NotImplementedError()

    @abstractmethod
    def _get_decoded_tile(self, tile_point: Point, z: float, path: str) -> Image:
        """
        Return Pillow image for tile.

        Parameters
        ----------
        tile: Point
            Tiles to get.
        z: float
            Z coordinate.
        path: str
            Optical path.

        Returns
        ----------
        Image
            Tile as Pillow Image.
        """
        raise NotImplementedError()

    @abstractmethod
    def _get_encoded_tile(self, tile: Point, z: float, path: str) -> bytes:
        """
        Return bytes for tile.

        Parameters
        ----------
        tile: Point
            Tiles to get.
        z: float
            Z coordinate.
        path: str
            Optical path.

        Returns
        ----------
        bytes
            Tile as bytes.
        """
        raise NotImplementedError()

    @property
    def tiled_size(self) -> Size:
        """
        The size (columns and rows of tiles) of the image when divided into tiles.

        Equals (1, 1) if image is not tiled.
        """
        return self.image_size.ceil_div(self.tile_size)

    @property
    def image_region(self) -> Region:
        """The pixel region the image covers."""
        return Region(Point(0, 0), self.image_size)

    @property
    def focal_planes(self) -> List[float]:
        """Focal planes available in the image defined in um."""
        return [0.0]

    @property
    def optical_paths(self) -> List[str]:
        """Optical paths available in the image."""
        return ["0"]

    @property
    def image_mode(self) -> str:
        """Return Pillow image mode (e.g. RGB) for image data."""
        if self.samples_per_pixel == 1:
            if self.bits == 8:
                return "L"
            elif self.bits == 16:
                return "I"
        elif self.samples_per_pixel == 3:
            return "RGB"
        raise NotImplementedError()

    @property
    def blank_color(self) -> Union[int, Tuple[int, int, int]]:
        """Return grey level or RGB background color."""
        return self._get_blank_color(self.photometric_interpretation)

    def pretty_str(self, indent: int = 0, depth: Optional[int] = None) -> str:
        """Return pretty string of object."""
        return str(self)

    @property
    def default_z(self) -> float:
        """
        The focal plane to use as default.

        Return single defined focal plane (in um) if only one focal plane defined.
        Return the middle focal plane if several focal planes are defined.
        """
        if self._default_z is None:
            default = 0
            if len(self.focal_planes) > 1:
                smallest = min(self.focal_planes)
                largest = max(self.focal_planes)
                middle = (largest - smallest) / 2
                default = min(
                    range(len(self.focal_planes)),
                    key=lambda i: abs(self.focal_planes[i] - middle),
                )

            self._default_z = self.focal_planes[default]

        return self._default_z

    @property
    def default_path(self) -> str:
        """Return the first defined optical path as default optical path identifier."""
        return self.optical_paths[0]

    @property
    def plane_region(self) -> Region:
        return Region(position=Point(0, 0), size=self.tiled_size)

    @property
    def blank_tile(self) -> Image:
        """Return background tile."""
        if self._blank_tile is None:
            self._blank_tile = self._create_blank_tile()
        return self._blank_tile

    @property
    def blank_encoded_tile(self) -> bytes:
        """Return encoded background tile."""
        if self._encoded_blank_tile is None:
            self._encoded_blank_tile = self.encoder.encode(self.blank_tile)
        return self._encoded_blank_tile

    @property
    def encoder(self) -> Encoder:
        return self._encoder

    def get_decoded_tiles(
        self, tiles: Iterable[Point], z: float, path: str
    ) -> Iterator[Image]:
        """
        Return Pillow images for tiles.

        Parameters
        ----------
        tiles: Iterable[Point]
            Tiles to get.
        z: float
            Z coordinate.
        path: str
            Optical path.

        Returns
        ----------
        Iterator[Image]
            Tiles as Images.
        """
        return self._get_decoded_tiles(tiles, z, path)

    def get_encoded_tiles(
        self,
        tiles: Iterable[Point],
        z: float,
        path: str,
        scale: int = 1,
        reencoder: Optional[Encoder] = None,
    ) -> Iterator[bytes]:
        """
        Return bytes for tiles.

        Parameters
        ----------
        tiles: Iterable[Point]
            Tiles to get.
        z: float
            Z coordinate.
        path: str
            Optical path.
        scale: int = 1
            Scale to use for downscaling.
        reencoder: Optional[Encoder] = None
            Encoder to use for re-encoding. If None do not re-encode tiles.

        Returns
        ----------
        Iterator[Image]
            Tiles as Images.
        """
        if reencoder is not None:
            return self._get_reencoded_tiles(tiles, z, path, scale, reencoder)
        if scale == 1:
            return self._get_encoded_tiles(tiles, z, path)
        return (self.get_scaled_encoded_tile(tile, z, path, scale) for tile in tiles)

    def get_scaled_tile(
        self,
        scaled_tile_point: Point,
        z: float,
        path: str,
        scale: int,
        workers: int = 1,
    ) -> Image:
        """
        Return scaled tile as Pillow image.

        Parameters
        ----------
        scaled_tile_point: Point,
            Scaled position of tile to get.
        z: float
            Z coordinate.
        path: str
            Optical path.
        scale: int
            Scale to use for downscaling.
        workers: int = 1
            Workers to use for threading. Default to not use threading as method is
            likely already used in a threading context.

        Returns
        ----------
        Image
            Scaled tiled as Pillow image.
        """
        image = Pillow.new(
            mode=self.image_mode,
            size=(self.tile_size * scale).to_tuple(),
            color=self.blank_color,
        )
        # Get decoded tiles for the region covering the scaled tile
        # in the image data
        tile_region = Region(scaled_tile_point * scale, Size(1, 1) * scale)
        tile_region = tile_region.crop(self.tiled_size)

        def paste(image: Image, tile_point: Point, tile: Image):
            image_coordinate = (tile_point - tile_region.start) * self.tile_size
            image.paste(tile, image_coordinate.to_tuple())

        self._paste_tiles(
            image,
            tile_region,
            z,
            path,
            paste,
            workers,
        )

        return image.resize(
            self.tile_size.to_tuple(), resample=settings.pillow_resampling_filter
        )

    def get_tile(self, tile_point: Point, z: float, path: str) -> Image:
        """
        Get tile as Pillow image.

        If frame is inside tile geometry but no tile exists in frame data (sparse)
        returns blank image. Crops tile to be inside image boundary.

        Parameters
        ----------
        tile_point: Point
            Tile x, y coordinate.
        z: float
            Z coordinate.
        path: str
            Optical path.


        Returns
        ----------
        Image
            Tile image.
        """
        tile = self._get_decoded_tile(tile_point, z, path)
        return self._crop_tile(tile_point, tile)

    def get_tiles(self, tiles: Iterable[Point], z: float, path: str) -> Iterator[Image]:
        return (
            self._crop_tile(tile_point, tile)
            for tile_point, tile in zip(tiles, self.get_decoded_tiles(tiles, z, path))
        )

    def get_scaled_encoded_tile(
        self, scaled_tile_point: Point, z: float, path: str, scale: int
    ) -> bytes:
        """
        Return scaled tile as bytes.

        Parameters
        ----------
        scaled_tile_point: Point,
            Scaled position of tile to get.
        z: float
            Z coordinate.
        path: str
            Optical path.
        Scale: int
            Scale to use for downscaling.

        Returns
        ----------
        bytes
            Scaled tile as bytes.
        """
        image = self.get_scaled_tile(scaled_tile_point, z, path, scale)
        return self.encoder.encode(image)

    def get_encoded_tile(self, tile: Point, z: float, path: str) -> bytes:
        """
        Get tile as bytes.

        If frame is inside tile geometry but no tile exists in frame data (sparse)
        returns encoded blank image. Crops tile to be inside image boundary.

        Parameters
        ----------
        tile: Point
            Tile x, y coordinate.
        z: float
            Z coordinate.
        path: str
            Optical path.

        Returns
        ----------
        bytes
            Tile image as bytes.
        """
        # Check if tile is an edge tile that should be cropped
        cropped_tile_region = self.image_region.inside_crop(tile, self.tile_size)
        if cropped_tile_region.size == self.tile_size:
            return self._get_encoded_tile(tile, z, path)
        image = self._get_decoded_tile(tile, z, path)
        image.crop(box=cropped_tile_region.box_from_origin)
        return self.encoder.encode(image)

    def stitch_tiles(self, region: Region, path: str, z: float, threads: int) -> Image:
        """Stitches tiles together to form requested image.

        Parameters
        ----------
        region: Region
             Pixel region to stitch to image
        path: str
            Optical path
        z: float
            Z coordinate
        threads: int
            Number of threads to use for read.

        Returns
        ----------
        Image
            Stitched image
        """

        tile_region = self._get_tile_range(region, z, path)
        if tile_region.size.area == 1:
            tile = self._get_decoded_tile(tile_region.start, z, path)
            tile_crop = region.inside_crop(tile_region.start, self.tile_size)
            if tile_crop.size != self.tile_size:
                tile = tile.crop(box=tile_crop.box)
            return tile
        image = Pillow.new(mode=self.image_mode, size=region.size.to_tuple())
        # The tiles are cropped prior to pasting. This offset is the equal to the first
        # (upper left) tiles size, and is added to the image coordinate for tiles not
        # in the first row or column.
        offset = (tile_region.start * self.tile_size) - region.start

        def paste(image: Image, tile_point: Point, tile: Image):
            image_coordinate = Point(
                offset.x * (tile_point.x != tile_region.start.x),
                offset.y * (tile_point.y != tile_region.start.y),
            )
            image_coordinate += (tile_point - tile_region.start) * self.tile_size
            tile_crop = region.inside_crop(tile_point, self.tile_size)
            if tile_crop.size != self.tile_size:
                tile = tile.crop(box=tile_crop.box)
            image.paste(tile, image_coordinate.to_tuple())

        self._paste_tiles(
            image,
            tile_region,
            z,
            path,
            paste,
            threads,
        )
        return image

    def valid_tiles(self, region: Region, z: float, path: str) -> bool:
        """
        Check if tile region is inside image and z coordinate and optical path exists.

        Parameters
        ----------
        region: Region
            Tile region.
        z: float
            Z coordinate.
        path: str
            Optical path.
        """
        return (
            region.is_inside(self.plane_region)
            and (z in self.focal_planes)
            and (path in self.optical_paths)
        )

    def _get_decoded_tiles(
        self, tiles: Iterable[Point], z: float, path: str
    ) -> Iterator[Image]:
        """
        Return Pillow images for tiles. Implementations can override this with a more
        efficent method for getting multiple tiles.

        Parameters
        ----------
        tiles: Iterable[Point]
            Tiles to get.
        z: float
            Z coordinate.
        path: str
            Optical path.

        Returns
        ----------
        Iterator[Image]
            Tiles as Images.
        """
        return (self._get_decoded_tile(tile, z, path) for tile in tiles)

    def _get_encoded_tiles(
        self, tiles: Iterable[Point], z: float, path: str
    ) -> Iterator[bytes]:
        """
        Return bytes for tiles. Implementations can override this with a more efficent
        method for getting multiple tiles.

        Parameters
        ----------
        tiles: Iterable[Point]
            Tiles to get.
        z: float
            Z coordinate.
        path: str
            Optical path.

        Returns
        ----------
        Iterator[Image]
            Tiles as Images.
        """
        return (self._get_encoded_tile(tile, z, path) for tile in tiles)

    def _crop_tile(self, tile_point: Point, tile: Image) -> Image:
        tile_crop = self.image_region.inside_crop(tile_point, self.tile_size)
        # Check if tile is an edge tile that should be cropped
        if tile_crop.size != self.tile_size:
            return tile.crop(box=tile_crop.box)
        return tile

    def _paste_tiles(
        self,
        image: Image,
        tile_region: Region,
        z: float,
        path: str,
        paste_method: Callable[[Image, Point, Image], None],
        threads: int,
    ):
        """
        Paste tiles in region using method.

        Use threading if number of tiles to paste
        is larger than one and requested worker count is more than one.

        Parameters
        ----------
        image: Image
            Image to paste into.
        tile_region: Region
            Tile region of tiles to paste.
        z: float
            Z coordinate.
        path: str
            Optical path.
        paste_method: Callable[[Image, Point, Image], None]
            Method that accepts a image, a tile point and tile to paste and returns None.
        threads: int
            Number of workers to use.
        """

        def thread_paste(tile_points: Iterable[Point]) -> None:
            tile_points = list(tile_points)
            for tile_point, tile in zip(
                tile_points, self.get_decoded_tiles(tile_points, z, path)
            ):
                paste_method(image, tile_point, tile)

        with ConditionalThreadPoolExecutor(
            max_workers=threads, force_iteration=True
        ) as pool:
            pool.map(thread_paste, tile_region.chunked_iterate_all(threads))

    def _get_reencoded_tiles(
        self,
        tiles: Iterable[Point],
        z: float,
        path: str,
        scale: int,
        reencoder: Encoder,
    ) -> Iterator[bytes]:
        """
        Return re-encoded bytes for tiles.

        Parameters
        ----------
        tiles: Iterable[Point]
            Tiles to get.
        z: float
            Z coordinate.
        path: str
            Optical path.
        scale: int
            Scale to use for downscaling.
        reencoder: Encoder
            Encoder to use for re-encoding.

        """
        if scale == 1:
            decoded_tiles = self._get_decoded_tiles(tiles, z, path)
        else:
            decoded_tiles = (
                self.get_scaled_tile(tile, z, path, scale) for tile in tiles
            )
        return (reencoder.encode(tile) for tile in decoded_tiles)

    @staticmethod
    def _get_blank_color(
        photometric_interpretation: str,
    ) -> Union[int, Tuple[int, int, int]]:
        """Return color to use blank tiles.

        Parameters
        ----------
        photometric_interpretation: str
            The photomoetric interpretation of the dataset

        Returns
        ----------
        Union[int, Tuple[int, int, int]]
            Grey level or RGB color,

        """
        BLACK = 0
        WHITE = 255
        if photometric_interpretation == "MONOCHROME2":
            return BLACK
        return (WHITE, WHITE, WHITE)

    def _create_blank_tile(self) -> Image:
        """Create blank tile for instance.

        Returns
        ----------
        Image
            Blank tile image
        """
<<<<<<< HEAD
        return Image.new(
=======
        return Pillow.new(
>>>>>>> 68c91441
            mode=self.image_mode,
            size=self.tile_size.to_tuple(),
            color=self.blank_color,
        )

    def _get_tile_range(self, pixel_region: Region, z: float, path: str) -> Region:
        """Return range of tiles to cover pixel region.

        Parameters
        ----------
        pixel_region: Region
            Pixel region of tiles to get
        z: float
            Z coordinate of tiles to get
        path: str
            Optical path identifier of tiles to get

        Returns
        ----------
        Region
            Region of tiles for stitching image
        """

        tile_region = Region.from_points(
            pixel_region.start // self.tile_size,
            (pixel_region.end - 1) // self.tile_size + 1,
        )
        if not self.valid_tiles(tile_region, z, path):
            raise WsiDicomOutOfBoundsError(
                f"Tile region {tile_region}", f"tiled size {self.tiled_size}"
            )
        return tile_region<|MERGE_RESOLUTION|>--- conflicted
+++ resolved
@@ -682,11 +682,7 @@
         Image
             Blank tile image
         """
-<<<<<<< HEAD
-        return Image.new(
-=======
         return Pillow.new(
->>>>>>> 68c91441
             mode=self.image_mode,
             size=self.tile_size.to_tuple(),
             color=self.blank_color,
