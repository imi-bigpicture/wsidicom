#    Copyright 2021, 2022, 2023 SECTRA AB
#
#    Licensed under the Apache License, Version 2.0 (the "License");
#    you may not use this file except in compliance with the License.
#    You may obtain a copy of the License at
#
#        http://www.apache.org/licenses/LICENSE-2.0
#
#    Unless required by applicable law or agreed to in writing, software
#    distributed under the License is distributed on an "AS IS" BASIS,
#    WITHOUT WARRANTIES OR CONDITIONS OF ANY KIND, either express or implied.
#    See the License for the specific language governing permissions and
#    limitations under the License.

"""A target for writing WSI DICOM files to disk."""

from collections import defaultdict
from pathlib import Path
from typing import Callable, Dict, Iterable, List, Optional, Sequence, Set, Tuple, Union

from pydicom.uid import UID
from pydicom.valuerep import MAX_VALUE_LEN

from wsidicom.codec import Encoder
from wsidicom.codec import Settings as EncoderSettings
from wsidicom.file.io import (
    OffsetTableType,
    WsiDicomReader,
    WsiDicomWriter,
)
from wsidicom.file.wsidicom_file_image_data import WsiDicomFileImageData
from wsidicom.geometry import Size, SizeMm
from wsidicom.group import Group, Level
from wsidicom.instance import ImageData, WsiInstance
from wsidicom.pyramids import Pyramids
from wsidicom.series import Labels, Overviews, Pyramid
from wsidicom.target import Target


class WsiDicomFileTarget(Target):
    """Target for writing WSI DICOM instances to disk."""

    def __init__(
        self,
        output_path: Path,
        uid_generator: Callable[..., UID],
        workers: int,
        chunk_size: int,
        offset_table: Optional[OffsetTableType] = None,
        include_pyramids: Optional[Sequence[int]] = None,
        include_levels: Optional[Sequence[int]] = None,
        add_missing_levels: bool = False,
        transcoding: Optional[Union[EncoderSettings, Encoder]] = None,
    ):
        """
        Create a WsiDicomFileTarget.

        Parameters
        ----------
        output_path: Path
            Folder path to save files to.
        uid_generator: Callable[..., UID]
            Uid generator to use.
        workers: int
            Maximum number of thread workers to use.
        chunk_size: int
            Chunk size (number of tiles) to process at a time. Actual chunk
            size also depends on minimun_chunk_size from image_data.
        offset_table: OffsetTableType
            Offset table to use.
        include_pyramids: Optional[Sequence[int]] = None
            Optional list indices (in present pyramids) to include.
        include_levels: Optional[Sequence[int]] = None
<<<<<<< HEAD
            Optional list indices (in present levels) to include, e.g. [0, 1]
            includes the two lowest levels. Negative indices can be used,
=======
            Optional list indices (in all pyramids) to include, e.g. [0, 1]
            includes the two lowest levels. Negative indicies can be used,
>>>>>>> e070f5a1
            e.g. [-1, -2] includes the two highest levels.
        add_missing_levels: bool
            If to add missing dyadic levels up to the single tile level.
        transcoding: Optional[Union[EncoderSettings, Encoder]] = None,
            Optional settings or encoder for transcoding image data. If None, image data
            will be copied as is.
        """
        self._output_path = output_path
        self._offset_table = offset_table
        self._filepaths: List[Path] = []
        self._opened_files: List[WsiDicomReader] = []
        super().__init__(
            uid_generator,
            workers,
            chunk_size,
            include_pyramids,
            include_levels,
            add_missing_levels,
            transcoding,
        )

    @property
    def filepaths(self) -> List[Path]:
        """Return filepaths for created files."""
        return self._filepaths

    def save_pyramids(self, pyramids: Pyramids):
        if self._include_pyramids is not None:
            pyramids_to_save = [pyramids[index] for index in self._include_pyramids]
        else:
            pyramids_to_save = pyramids
        for pyramid in pyramids_to_save:
            self._save_pyramid(pyramid)

    def save_labels(self, labels: Labels):
        """Save labels to target."""
        for label in labels:
            self._save_group(label, 1)

    def save_overviews(self, overviews: Overviews):
        """Save overviews to target."""
        for overview in overviews:
            self._save_group(overview, 1)

    def close(self) -> None:
        """Close any opened level files."""
        for file in self._opened_files:
            file.close()

    def _save_pyramid(self, pyramid: Pyramid):
        """Save pyramid to target."""
        # Collection of new pyramid levels.
        new_levels: List[Level] = []
        highest_level_in_file = pyramid.pyramid_indices[-1]
        lowest_single_tile_level = pyramid.lowest_single_tile_level
        highest_level = max(highest_level_in_file, lowest_single_tile_level)
        for pyramid_level in range(highest_level + 1):
            if not self._is_included_level(
                pyramid_level,
                pyramid.pyramid_indices,
                self._add_missing_levels,
                self._include_levels,
            ):
                continue
            if pyramid_level in pyramid.pyramid_indices:
                level = pyramid.get(pyramid_level)
                self._save_group(level, 1)
            elif self._add_missing_levels:
                # Create scaled level from closest level, prefer from original levels
                closest_level = pyramid.get_closest_by_level(pyramid_level)
                closest_new_level = next(
                    (
                        level
                        for level in new_levels
                        if level.level < pyramid_level
                        and level.level > closest_level.level
                    ),
                    None,
                )
                if closest_new_level is not None:
                    closest_level = closest_new_level
                scale = int(2 ** (pyramid_level - closest_level.level))
                new_level = self._save_and_open_level(
                    closest_level,
                    pyramid.pixel_spacing,
                    scale,
                )
                new_levels.append(new_level)

    def _save_and_open_level(
        self,
        level: Level,
        base_pixel_spacing: SizeMm,
        scale: int,
    ) -> Level:
        """Save level and return a new level from the created files."""
        filepaths = self._save_group(level, scale)
        instances = self._open_files(filepaths)
        return Level(instances, base_pixel_spacing)

    def _save_group(
        self,
        group: Group,
        scale: int,
    ) -> List[Path]:
        """Save group to target."""
        if not isinstance(scale, int) or scale < 1:
            raise ValueError(f"Scale must be positive integer, got {scale}.")
        filepaths: List[Path] = []
        for instances in self._group_instances_to_file(group):
            uid = self._uid_generator()
            filepath = self._output_path.joinpath(uid + ".dcm")

            image_data_list = self._list_image_data(instances)
            focal_planes, optical_paths, tiled_size = self._get_frame_information(
                image_data_list
            )

            dataset = instances[0].dataset.as_tiled_full(
                focal_planes, optical_paths, tiled_size, scale
            )
            if self._transcoder is not None:
                if (
                    self._transcoder.bits != instances[0].image_data.bits
                    or self._transcoder.samples_per_pixel
                    != instances[0].image_data.samples_per_pixel
                ):
                    raise ValueError(
                        "Transcode settings must match image data bits and photometric interpretation."
                    )
                transfer_syntax = self._transcoder.transfer_syntax
                dataset.PhotometricInterpretation = (
                    self._transcoder.photometric_interpretation
                )
                if self._transcoder.lossy_method:
                    dataset.LossyImageCompression = "01"
                    ratios = dataset.get_multi_value("LossyImageCompressionRatio")
                    # Reserve space for new ratio
                    ratios.append(" " * MAX_VALUE_LEN["DS"])
                    methods = dataset.get_multi_value("LossyImageCompressionMethod")
                    methods.append(self._transcoder.lossy_method.value)
                    dataset.LossyImageCompressionRatio = ratios
                    dataset.LossyImageCompressionMethod = methods

            else:
                transfer_syntax = instances[0].image_data.transfer_syntax
            if self._offset_table is not None:
                offset_table = self._offset_table
            elif transfer_syntax.is_encapsulated:
                offset_table = OffsetTableType.BASIC
            else:
                offset_table = OffsetTableType.NONE
            with WsiDicomWriter.open(filepath, transfer_syntax, offset_table) as writer:
                writer.write(
                    uid,
                    dataset,
                    image_data_list,
                    self._workers,
                    self._chunk_size,
                    self._instance_number,
                    scale,
                    self._transcoder,
                )
            filepaths.append(filepath)
            self._instance_number += 1
        self._filepaths.extend(filepaths)
        return filepaths

    def _open_files(self, filepaths: Iterable[Path]) -> List[WsiInstance]:
        readers = [WsiDicomReader.open(filepath) for filepath in filepaths]
        self._opened_files.extend(readers)
        return [
            WsiInstance(
                [reader.dataset for reader in readers], WsiDicomFileImageData(readers)
            )
        ]

    @staticmethod
    def _group_instances_to_file(group: Group) -> List[List[WsiInstance]]:
        """
        Group instances by properties that can't differ in a DICOM-file.

        Returns
        -------
        List[List[WsiInstance]]
            Instances grouped by common properties.
        """
        groups: Dict[
            Tuple[str, UID, bool, Optional[int], Optional[float], str],
            List[WsiInstance],
        ] = defaultdict(list)

        for instance in group.instances.values():
            groups[
                instance.image_data.photometric_interpretation,
                instance.image_data.transfer_syntax,
                instance.ext_depth_of_field,
                instance.ext_depth_of_field_planes,
                instance.ext_depth_of_field_plane_distance,
                instance.focus_method,
            ].append(instance)
        return list(groups.values())

    @staticmethod
    def _list_image_data(
        instances: Iterable[WsiInstance],
    ) -> Dict[Tuple[str, float], ImageData]:
        """
        Sort ImageData in instances by optical path and focal plane.

        Parameters
        ----------
        instances: Iterable[WsiInstance]
            List of instances with optical paths and focal planes to list and
            sort.

        Returns
        -------
        Dict[Tuple[str, float], ImageData]:
            ImageData sorted by optical path and focal plane.
        """
        output: Dict[Tuple[str, float], ImageData] = {}
        for instance in instances:
            for optical_path in instance.optical_paths:
                for z in sorted(instance.focal_planes):
                    if (optical_path, z) not in output:
                        output[optical_path, z] = instance.image_data
        return output

    @staticmethod
    def _get_frame_information(
        data: Dict[Tuple[str, float], ImageData]
    ) -> Tuple[List[float], List[str], Size]:
        """Return optical_paths, focal planes, and tiled size."""
        focal_planes_by_optical_path: Dict[str, Set[float]] = defaultdict(set)
        all_focal_planes: Set[float] = set()
        tiled_sizes: Set[Size] = set()
        for (optical_path, focal_plane), image_data in data.items():
            focal_planes_by_optical_path[optical_path].add(focal_plane)
            all_focal_planes.add(focal_plane)
            tiled_sizes.add(image_data.tiled_size)

        focal_planes_sparse_by_optical_path = any(
            optical_path_focal_planes != all_focal_planes
            for optical_path_focal_planes in focal_planes_by_optical_path.values()
        )
        if focal_planes_sparse_by_optical_path:
            raise ValueError("Each optical path must have the same focal planes.")

        if len(tiled_sizes) != 1:
            raise ValueError(f"Expected only one tiled size, found {len(tiled_sizes)}.")
        tiled_size = list(tiled_sizes)[0]
        return (
            sorted(list(all_focal_planes)),
            sorted(list(focal_planes_by_optical_path.keys())),
            tiled_size,
        )<|MERGE_RESOLUTION|>--- conflicted
+++ resolved
@@ -71,13 +71,8 @@
         include_pyramids: Optional[Sequence[int]] = None
             Optional list indices (in present pyramids) to include.
         include_levels: Optional[Sequence[int]] = None
-<<<<<<< HEAD
-            Optional list indices (in present levels) to include, e.g. [0, 1]
-            includes the two lowest levels. Negative indices can be used,
-=======
             Optional list indices (in all pyramids) to include, e.g. [0, 1]
             includes the two lowest levels. Negative indicies can be used,
->>>>>>> e070f5a1
             e.g. [-1, -2] includes the two highest levels.
         add_missing_levels: bool
             If to add missing dyadic levels up to the single tile level.
