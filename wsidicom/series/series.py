--- conflicted
+++ resolved
@@ -13,11 +13,8 @@
 #    limitations under the License.
 
 from abc import ABCMeta, abstractmethod
-<<<<<<< HEAD
 from functools import cached_property
-=======
 from collections import defaultdict
->>>>>>> e070f5a1
 from typing import (
     Dict,
     Generic,
