#    Copyright 2023 SECTRA AB
#
#    Licensed under the Apache License, Version 2.0 (the "License");
#    you may not use this file except in compliance with the License.
#    You may obtain a copy of the License at
#
#        http://www.apache.org/licenses/LICENSE-2.0
#
#    Unless required by applicable law or agreed to in writing, software
#    distributed under the License is distributed on an "AS IS" BASIS,
#    WITHOUT WARRANTIES OR CONDITIONS OF ANY KIND, either express or implied.
#    See the License for the specific language governing permissions and
#    limitations under the License.

"""Schemas for serializing specimen description."""

import datetime
import logging
from typing import (
    Any,
    Dict,
    Iterable,
    List,
    Optional,
    Sequence,
    Type,
    Union,
)

from marshmallow import ValidationError, fields, post_load
from pydicom import Dataset
from pydicom.sr.codedict import codes
from pydicom.sr.coding import Code
from pydicom.valuerep import VR

from wsidicom.conceptcode import (
    AnatomicPathologySpecimenTypesCode,
    ContainerTypeCode,
    SpecimenCollectionProcedureCode,
    SpecimenEmbeddingMediaCode,
    SpecimenFixativesCode,
    SpecimenPreparationProcedureCode,
    SpecimenPreparationStepsCode,
    SpecimenSamplingProcedureCode,
    SpecimenStainsCode,
    dataset_to_code,
)
from wsidicom.config import settings
from wsidicom.metadata.sample import Measurement, SampleLocalization
from wsidicom.metadata.schema.common import DefaultOnValidationExceptionField
from wsidicom.metadata.schema.dicom.fields import (
    CodeDicomField,
    CodeItemDicomField,
    DateTimeItemDicomField,
    IssuerOfIdentifierDicomField,
    MeasurementtemDicomField,
    SingleCodeSequenceField,
    StringDicomField,
    StringItemDicomField,
<<<<<<< HEAD
=======
    StringOrCodeItemDicomField,
    UidDicomField,
>>>>>>> 7beee0ad
)
from wsidicom.metadata.schema.dicom.sample.model import (
    CollectionDicomModel,
    ProcessingDicomModel,
    ReceivingDicomModel,
    SamplingDicomModel,
    SpecimenDescriptionDicomModel,
    SpecimenPreparationStepDicomModel,
    StainingDicomModel,
    StorageDicomModel,
)
from wsidicom.metadata.schema.dicom.schema import (
    DicomSchema,
    ItemField,
    ItemSequenceDicomSchema,
    LoadType,
)


class SampleCodes:
    identifier: Code = codes.DCM.SpecimenIdentifier  # type: ignore
    issuer_of_identifier: Code = codes.DCM.IssuerOfSpecimenIdentifier  # type: ignore
    processing_type: Code = codes.DCM.ProcessingType  # type: ignore
    sampling_method: Code = codes.DCM.SamplingMethod  # type: ignore
    datetime_of_processing: Code = codes.DCM.DatetimeOfProcessing  # type: ignore
    processing_description: Code = codes.DCM.ProcessingStepDescription  # type: ignore
    parent_specimen_identifier: Code = codes.DCM.ParentSpecimenIdentifier  # type: ignore
    issuer_of_parent_specimen_identifier: Code = codes.DCM.IssuerOfParentSpecimenIdentifier  # type: ignore
    parent_specimen_type: Code = codes.DCM.ParentSpecimenType  # type: ignore
    specimen_type: Code = codes.SCT.SpecimenType  # type: ignore
    specimen_collection: Code = codes.SCT.SpecimenCollection  # type: ignore
    sampling_of_tissue_specimen: Code = codes.SCT.SamplingOfTissueSpecimen  # type: ignore
    sample_processing: Code = codes.SCT.SpecimenProcessing  # type: ignore
    staining: Code = codes.SCT.Staining  # type: ignore
    using_substance: Code = codes.SCT.UsingSubstance  # type: ignore
    fixative: Code = codes.SCT.TissueFixative  # type: ignore
    embedding: Code = codes.SCT.TissueEmbeddingMedium  # type: ignore
    location_frame_of_reference: Code = codes.DCM.PositionFrameOfReference  # type: ignore
    location_of_sampling_site: Code = codes.DCM.LocationOfSamplingSite  # type: ignore
    location_of_sampling_site_x: Code = codes.DCM.LocationOfSamplingSiteXOffset  # type: ignore
    location_of_sampling_site_y: Code = codes.DCM.LocationOfSamplingSiteYOffset  # type: ignore
    location_of_sampling_site_z: Code = codes.DCM.LocationOfSamplingSiteZOffset  # type: ignore
    location_of_specimen: Code = codes.DCM.LocationOfSpecimen  # type: ignore
    location_of_specimen_x: Code = codes.DCM.LocationOfSpecimenXOffset  # type: ignore
    location_of_specimen_y: Code = codes.DCM.LocationOfSpecimenYOffset  # type: ignore
    location_of_specimen_z: Code = codes.DCM.LocationOfSpecimenZOffset  # type: ignore
    visual_marking_of_specimen: Code = codes.DCM.VisualMarkingOfSpecimen  # type: ignore
    container: Code = codes.SCT.SpecimenContainer  # type: ignore
    receiving: Code = codes.SCT.SpecimenReceiving  # type: ignore
    storage: Code = codes.DCM.SpecimenStorage  # type: ignore


class SampleLocalizationDicomSchema(ItemSequenceDicomSchema[SampleLocalization]):
    reference = StringItemDicomField(allow_none=True)
    description = StringItemDicomField(allow_none=True)
    x = MeasurementtemDicomField(allow_none=True)
    y = MeasurementtemDicomField(allow_none=True)
    z = MeasurementtemDicomField(allow_none=True)
    visual_marking = StringItemDicomField(allow_none=True)

    @property
    def load_type(self):
        return SampleLocalization

    @property
    def item_fields(self) -> Dict[str, ItemField]:
        return {
            "reference": ItemField(
                SampleCodes.location_frame_of_reference, (str,), False
            ),
            "description": ItemField(SampleCodes.location_of_specimen, (str,), False),
            "x": ItemField(SampleCodes.location_of_specimen_x, (Measurement,), False),
            "y": ItemField(SampleCodes.location_of_specimen_y, (Measurement,), False),
            "z": ItemField(SampleCodes.location_of_specimen_z, (Measurement,), False),
            "visual_marking": ItemField(
                SampleCodes.visual_marking_of_specimen, (str,), False
            ),
        }


class BasePreparationStepDicomSchema(ItemSequenceDicomSchema[LoadType]):
    _dump_only_fields = ["processing_type"]

    identifier = StringItemDicomField()
    issuer_of_identifier = StringItemDicomField(allow_none=True, load_default=None)
    date_time = DateTimeItemDicomField(allow_none=True, load_default=None)
    description = StringItemDicomField(allow_none=True, load_default=None)
    fixative = CodeItemDicomField(
        load_type=SpecimenFixativesCode, allow_none=True, load_default=None
    )
    embedding = CodeItemDicomField(
        load_type=SpecimenEmbeddingMediaCode, allow_none=True, load_default=None
    )
    processing = CodeItemDicomField(
        load_type=SpecimenPreparationStepsCode, allow_none=True, load_default=None
    )
    container = CodeItemDicomField(
        load_type=ContainerTypeCode, allow_none=True, load_default=None
    )
    specimen_type = CodeItemDicomField(
        load_type=AnatomicPathologySpecimenTypesCode,
        allow_none=True,
        load_default=None,
    )

    @property
    def item_fields(self) -> Dict[str, ItemField]:
        """TID 8001 Specimen Preparation, excluding Collection, Sampling, and Specimen
        fields."""
        return {
            "identifier": ItemField(SampleCodes.identifier, (str,), False),
            "issuer_of_identifier": ItemField(
                SampleCodes.issuer_of_identifier, (str,), False
            ),
            "container": ItemField(SampleCodes.container, (Code,), False),
            "specimen_type": ItemField(SampleCodes.specimen_type, (Code,), False),
            "processing_type": ItemField(SampleCodes.processing_type, (Code,), False),
            "date_time": ItemField(
                SampleCodes.datetime_of_processing,
                (datetime.datetime,),
                False,
            ),
            "description": ItemField(SampleCodes.processing_description, (str,), False),
            "processing": ItemField(SampleCodes.processing_description, (Code,), False),
            "fixative": ItemField(SampleCodes.fixative, (Code,), False),
            "embedding": ItemField(SampleCodes.embedding, (Code,), False),
        }


class SamplingDicomSchema(BasePreparationStepDicomSchema[SamplingDicomModel]):
    processing_type = CodeItemDicomField(
        load_type=SpecimenPreparationProcedureCode,
        dump_default=SampleCodes.sampling_of_tissue_specimen,
        dump_only=True,
    )
    method = CodeItemDicomField(SpecimenSamplingProcedureCode)
    parent_specimen_identifier = StringItemDicomField()
    issuer_of_parent_specimen_identifier = StringItemDicomField(
        allow_none=True,
        load_default=None,
    )
    parent_specimen_type = CodeItemDicomField(AnatomicPathologySpecimenTypesCode)
    location_reference = StringItemDicomField(allow_none=True)
    location_description = StringItemDicomField(allow_none=True)
    location_x = MeasurementtemDicomField(allow_none=True)
    location_y = MeasurementtemDicomField(allow_none=True)
    location_z = MeasurementtemDicomField(allow_none=True)

    @property
    def load_type(self):
        return SamplingDicomModel

    @property
    def item_fields(self) -> Dict[str, ItemField]:
        return {
            "identifier": ItemField(SampleCodes.identifier, (str,), False),
            "issuer_of_identifier": ItemField(
                SampleCodes.issuer_of_identifier, (str,), False
            ),
            "container": ItemField(SampleCodes.container, (Code,), False),
            "specimen_type": ItemField(SampleCodes.specimen_type, (Code,), False),
            "processing_type": ItemField(SampleCodes.processing_type, (Code,), False),
            "date_time": ItemField(
                SampleCodes.datetime_of_processing,
                (datetime.datetime,),
                False,
            ),
            "description": ItemField(SampleCodes.processing_description, (str,), False),
            "processing": ItemField(SampleCodes.processing_description, (Code,), False),
            "method": ItemField(SampleCodes.sampling_method, (Code,), False),
            "parent_specimen_identifier": ItemField(
                SampleCodes.parent_specimen_identifier,
                (str,),
                False,
            ),
            "issuer_of_parent_specimen_identifier": ItemField(
                SampleCodes.issuer_of_parent_specimen_identifier,
                (str,),
                False,
            ),
            "parent_specimen_type": ItemField(
                SampleCodes.parent_specimen_type, (Code,), False
            ),
            "location_reference": ItemField(
                SampleCodes.location_frame_of_reference, (str,), False
            ),
            "location_description": ItemField(
                SampleCodes.location_of_sampling_site, (str,), False
            ),
            "location_x": ItemField(
                SampleCodes.location_of_sampling_site_x, (Measurement,), False
            ),
            "location_y": ItemField(
                SampleCodes.location_of_sampling_site_y, (Measurement,), False
            ),
            "location_z": ItemField(
                SampleCodes.location_of_sampling_site_z, (Measurement,), False
            ),
            "fixative": ItemField(SampleCodes.fixative, (Code,), False),
            "embedding": ItemField(SampleCodes.embedding, (Code,), False),
        }


class CollectionDicomSchema(BasePreparationStepDicomSchema[CollectionDicomModel]):
    processing_type = CodeItemDicomField(
        load_type=SpecimenPreparationProcedureCode,
        dump_default=SampleCodes.specimen_collection,
        dump_only=True,
    )
    method = CodeItemDicomField(SpecimenCollectionProcedureCode)

    @property
    def load_type(self):
        return CollectionDicomModel

    @property
    def item_fields(self) -> Dict[str, ItemField]:
        return {
            "identifier": ItemField(SampleCodes.identifier, (str,), False),
            "issuer_of_identifier": ItemField(
                SampleCodes.issuer_of_identifier, (str,), False
            ),
            "container": ItemField(SampleCodes.container, (Code,), False),
            "specimen_type": ItemField(SampleCodes.specimen_type, (Code,), False),
            "processing_type": ItemField(SampleCodes.processing_type, (Code,), False),
            "date_time": ItemField(
                SampleCodes.datetime_of_processing,
                (datetime.datetime,),
                False,
            ),
            "description": ItemField(SampleCodes.processing_description, (str,), False),
            "processing": ItemField(SampleCodes.processing_description, (Code,), False),
            "method": ItemField(SampleCodes.specimen_collection, (Code,), False),
            "fixative": ItemField(SampleCodes.fixative, (Code,), False),
            "embedding": ItemField(SampleCodes.embedding, (Code,), False),
        }


class ProcessingDicomSchema(BasePreparationStepDicomSchema[ProcessingDicomModel]):
    processing_type = CodeItemDicomField(
        load_type=SpecimenPreparationProcedureCode,
        dump_default=SampleCodes.sample_processing,
        dump_only=True,
    )
    processing = CodeItemDicomField(
        load_type=SpecimenPreparationStepsCode, allow_none=True, load_default=None
    )

    @property
    def load_type(self):
        return ProcessingDicomModel


class SubstanceItemDicomField(fields.Field):
    _code_list_field = fields.List(CodeItemDicomField(SpecimenStainsCode))
    _string_field = StringItemDicomField()

    def _serialize(
        self,
        value: Optional[Union[str, Sequence[SpecimenStainsCode]]],
        attr,
        obj,
        **kwargs,
    ):
        if value is None:
            return None
        if isinstance(value, str):
            return [self._string_field._serialize(value, attr, obj, **kwargs)]
        return self._code_list_field._serialize(value, attr, obj, **kwargs)

    def _deserialize(self, datasets: Sequence[Dataset], attr, obj, **kwargs):
        first_value = datasets[0]

        if first_value.ValueType == "TEXT" or hasattr(first_value, "TextValue"):
            return self._string_field.deserialize(first_value, attr, obj, **kwargs)
        return self._code_list_field.deserialize(datasets, attr, obj, **kwargs)


class StainingDicomSchema(BasePreparationStepDicomSchema[StainingDicomModel]):
    processing_type = CodeItemDicomField(
        load_type=SpecimenPreparationProcedureCode,
        dump_default=SampleCodes.staining,
        dump_only=True,
    )
    substances = SubstanceItemDicomField()

    @property
    def load_type(self):
        return StainingDicomModel

    @property
    def item_fields(self) -> Dict[str, ItemField]:
        return {
            "identifier": ItemField(SampleCodes.identifier, (str,), False),
            "issuer_of_identifier": ItemField(
                SampleCodes.issuer_of_identifier, (str,), False
            ),
            "container": ItemField(SampleCodes.container, (Code,), False),
            "specimen_type": ItemField(SampleCodes.specimen_type, (Code,), False),
            "processing_type": ItemField(SampleCodes.processing_type, (Code,), False),
            "date_time": ItemField(
                SampleCodes.datetime_of_processing,
                (datetime.datetime,),
                False,
            ),
            "description": ItemField(SampleCodes.processing_description, (str,), False),
            "processing": ItemField(SampleCodes.processing_description, (Code,), False),
            "substances": ItemField(SampleCodes.using_substance, (str, Code), True),
            "fixative": ItemField(SampleCodes.fixative, (Code,), False),
            "embedding": ItemField(SampleCodes.embedding, (Code,), False),
        }


class ReceivingDicomSchema(BasePreparationStepDicomSchema[ReceivingDicomModel]):
    processing_type = CodeItemDicomField(
        load_type=SpecimenPreparationProcedureCode,
        dump_default=SampleCodes.receiving,
        dump_only=True,
    )

    @property
    def load_type(self):
        return ReceivingDicomModel


class StorageDicomSchema(BasePreparationStepDicomSchema[StorageDicomModel]):
    processing_type = CodeItemDicomField(
        load_type=SpecimenPreparationProcedureCode,
        dump_default=SampleCodes.storage,
        dump_only=True,
    )

    @property
    def load_type(self):
        return StorageDicomModel


class PreparationStepDicomField(fields.Field):
    """Mapping step type to schema."""

    _type_to_schema_mapping: Dict[
        Type[SpecimenPreparationStepDicomModel], Type[ItemSequenceDicomSchema]
    ] = {
        SamplingDicomModel: SamplingDicomSchema,
        CollectionDicomModel: CollectionDicomSchema,
        ProcessingDicomModel: ProcessingDicomSchema,
        StainingDicomModel: StainingDicomSchema,
        ReceivingDicomModel: ReceivingDicomSchema,
        StorageDicomModel: StorageDicomSchema,
    }

    """Mapping key in serialized step to schema. Keys are CID 8111 codes."""
    _processing_type_to_schema_mapping: Dict[Code, Type[ItemSequenceDicomSchema]] = {
        SampleCodes.sampling_of_tissue_specimen: SamplingDicomSchema,
        SampleCodes.specimen_collection: CollectionDicomSchema,
        SampleCodes.sample_processing: ProcessingDicomSchema,
        SampleCodes.staining: StainingDicomSchema,
        SampleCodes.receiving: ReceivingDicomSchema,
        SampleCodes.storage: StorageDicomSchema,
    }

    def _serialize(
        self,
        step: SpecimenPreparationStepDicomModel,
        attr: Optional[str],
        obj: Any,
        **kwargs,
    ) -> Dataset:
        """Serialize step to dataset."""
        assert self.data_key is not None
        sequence = self._subschema_dump(step)
        dataset = Dataset()
        setattr(dataset, self.data_key, sequence)
        return dataset

    def _deserialize(
        self, dataset: Dataset, attr: Optional[str], data: Any, **kwargs
    ) -> Optional[SpecimenPreparationStepDicomModel]:
        """Deserialize step from dataset."""
        assert self.data_key is not None
        sequence = getattr(dataset, self.data_key)
        return self._subschema_load(sequence)

    def _subschema_load(
        self, sequence: Iterable[Dataset]
    ) -> Optional[SpecimenPreparationStepDicomModel]:
        """Select a schema and load and return step using the schema."""

        def compare_codes(code: Code, other: Code) -> bool:
            # Code comparision do mapping from SRT to SCT codes, but if the code is not
            # in the mapping it will raise KeyError.
            # See https://github.com/pydicom/pydicom/issues/1994
            try:
                return code == other
            except KeyError:
                return False

        try:
            try:
                processing_type: Code = next(
                    dataset_to_code(item.ConceptCodeSequence[0])
                    for item in sequence
                    if compare_codes(
                        dataset_to_code(item.ConceptNameCodeSequence[0]),
                        SampleCodes.processing_type,
                    )
                )
            except StopIteration:
                raise ValidationError(
                    "Failed to load processing step due to missing processing type."
                )
            try:
                # Iterate over schemas as code comparison can map SRT to SCT codes
                schema = next(
                    schema
                    for name, schema in self._processing_type_to_schema_mapping.items()
                    if compare_codes(name, processing_type)
                )
            except StopIteration:
                raise ValidationError(
                    "Failed to load processing step due to unknown "
                    f"processing type {processing_type}."
                )
            loaded = schema().load(sequence, many=False)
        except ValidationError as exception:
            error = "Failed to load processing step due to validation error."
            if settings.ignore_specimen_preparation_step_on_validation_error:
                logging.warning(error, exc_info=True)
                return None
            raise ValidationError(
                error + " Check the processing step for errors or set "
                "`settings.ignore_specimen_preparation_step_on_validation_error` "
                "to `True` to ignore this step."
            ) from exception
        assert isinstance(loaded, SpecimenPreparationStepDicomModel)
        return loaded

    def _subschema_dump(self, step: SpecimenPreparationStepDicomModel) -> List[Dataset]:
        """Select a schema and dump the step using the schema."""
        schema = self._type_to_schema_mapping[type(step)]
        dumped = schema().dump(step, many=False)
        assert isinstance(dumped, list)
        return dumped


class SpecimenDescriptionDicomSchema(DicomSchema[SpecimenDescriptionDicomModel]):
    identifier = StringDicomField(
        value_representation=VR.LO, data_key="SpecimenIdentifier"
    )
    uid = UidDicomField(data_key="SpecimenUID")
    localization = fields.Nested(
        SampleLocalizationDicomSchema(),
        data_key="SpecimenLocalizationContentItemSequence",
        allow_none=True,
    )
    issuer_of_identifier = IssuerOfIdentifierDicomField(
        data_key="IssuerOfTheSpecimenIdentifierSequence", allow_none=True
    )
    steps = DefaultOnValidationExceptionField(
        fields.List(
            PreparationStepDicomField(
                data_key="SpecimenPreparationStepContentItemSequence"
            )
        ),
        data_key="SpecimenPreparationSequence",
        load_default=[],
    )
    anatomical_sites = fields.List(
        CodeDicomField(Code),
        data_key="PrimaryAnatomicStructureSequence",
        load_default=[],
    )
    specimen_type = SingleCodeSequenceField(
        load_type=AnatomicPathologySpecimenTypesCode,
        data_key="SpecimenTypeCodeSequence",
        dump_default=AnatomicPathologySpecimenTypesCode("Slide"),
        dump_only=True,
    )
    short_description = StringDicomField(
        value_representation=VR.LO, data_key="SpecimenShortDescription", allow_none=True
    )
    detailed_description = StringDicomField(
        value_representation=VR.UT,
        data_key="SpecimenDetailedDescription",
        allow_none=True,
    )

    @property
    def load_type(self):
        return SpecimenDescriptionDicomModel

    @post_load
    def post_load(
        self, data: Dict[str, Any], **kwargs
    ) -> SpecimenDescriptionDicomModel:
        """Remove None values from steps before loading to object."""
        data["steps"] = [step for step in data["steps"] if step is not None]
        return super().post_load(data, **kwargs)
<|MERGE_RESOLUTION|>--- conflicted
+++ resolved
@@ -1,562 +1,559 @@
-#    Copyright 2023 SECTRA AB
-#
-#    Licensed under the Apache License, Version 2.0 (the "License");
-#    you may not use this file except in compliance with the License.
-#    You may obtain a copy of the License at
-#
-#        http://www.apache.org/licenses/LICENSE-2.0
-#
-#    Unless required by applicable law or agreed to in writing, software
-#    distributed under the License is distributed on an "AS IS" BASIS,
-#    WITHOUT WARRANTIES OR CONDITIONS OF ANY KIND, either express or implied.
-#    See the License for the specific language governing permissions and
-#    limitations under the License.
-
-"""Schemas for serializing specimen description."""
-
-import datetime
-import logging
-from typing import (
-    Any,
-    Dict,
-    Iterable,
-    List,
-    Optional,
-    Sequence,
-    Type,
-    Union,
-)
-
-from marshmallow import ValidationError, fields, post_load
-from pydicom import Dataset
-from pydicom.sr.codedict import codes
-from pydicom.sr.coding import Code
-from pydicom.valuerep import VR
-
-from wsidicom.conceptcode import (
-    AnatomicPathologySpecimenTypesCode,
-    ContainerTypeCode,
-    SpecimenCollectionProcedureCode,
-    SpecimenEmbeddingMediaCode,
-    SpecimenFixativesCode,
-    SpecimenPreparationProcedureCode,
-    SpecimenPreparationStepsCode,
-    SpecimenSamplingProcedureCode,
-    SpecimenStainsCode,
-    dataset_to_code,
-)
-from wsidicom.config import settings
-from wsidicom.metadata.sample import Measurement, SampleLocalization
-from wsidicom.metadata.schema.common import DefaultOnValidationExceptionField
-from wsidicom.metadata.schema.dicom.fields import (
-    CodeDicomField,
-    CodeItemDicomField,
-    DateTimeItemDicomField,
-    IssuerOfIdentifierDicomField,
-    MeasurementtemDicomField,
-    SingleCodeSequenceField,
-    StringDicomField,
-    StringItemDicomField,
-<<<<<<< HEAD
-=======
-    StringOrCodeItemDicomField,
-    UidDicomField,
->>>>>>> 7beee0ad
-)
-from wsidicom.metadata.schema.dicom.sample.model import (
-    CollectionDicomModel,
-    ProcessingDicomModel,
-    ReceivingDicomModel,
-    SamplingDicomModel,
-    SpecimenDescriptionDicomModel,
-    SpecimenPreparationStepDicomModel,
-    StainingDicomModel,
-    StorageDicomModel,
-)
-from wsidicom.metadata.schema.dicom.schema import (
-    DicomSchema,
-    ItemField,
-    ItemSequenceDicomSchema,
-    LoadType,
-)
-
-
-class SampleCodes:
-    identifier: Code = codes.DCM.SpecimenIdentifier  # type: ignore
-    issuer_of_identifier: Code = codes.DCM.IssuerOfSpecimenIdentifier  # type: ignore
-    processing_type: Code = codes.DCM.ProcessingType  # type: ignore
-    sampling_method: Code = codes.DCM.SamplingMethod  # type: ignore
-    datetime_of_processing: Code = codes.DCM.DatetimeOfProcessing  # type: ignore
-    processing_description: Code = codes.DCM.ProcessingStepDescription  # type: ignore
-    parent_specimen_identifier: Code = codes.DCM.ParentSpecimenIdentifier  # type: ignore
-    issuer_of_parent_specimen_identifier: Code = codes.DCM.IssuerOfParentSpecimenIdentifier  # type: ignore
-    parent_specimen_type: Code = codes.DCM.ParentSpecimenType  # type: ignore
-    specimen_type: Code = codes.SCT.SpecimenType  # type: ignore
-    specimen_collection: Code = codes.SCT.SpecimenCollection  # type: ignore
-    sampling_of_tissue_specimen: Code = codes.SCT.SamplingOfTissueSpecimen  # type: ignore
-    sample_processing: Code = codes.SCT.SpecimenProcessing  # type: ignore
-    staining: Code = codes.SCT.Staining  # type: ignore
-    using_substance: Code = codes.SCT.UsingSubstance  # type: ignore
-    fixative: Code = codes.SCT.TissueFixative  # type: ignore
-    embedding: Code = codes.SCT.TissueEmbeddingMedium  # type: ignore
-    location_frame_of_reference: Code = codes.DCM.PositionFrameOfReference  # type: ignore
-    location_of_sampling_site: Code = codes.DCM.LocationOfSamplingSite  # type: ignore
-    location_of_sampling_site_x: Code = codes.DCM.LocationOfSamplingSiteXOffset  # type: ignore
-    location_of_sampling_site_y: Code = codes.DCM.LocationOfSamplingSiteYOffset  # type: ignore
-    location_of_sampling_site_z: Code = codes.DCM.LocationOfSamplingSiteZOffset  # type: ignore
-    location_of_specimen: Code = codes.DCM.LocationOfSpecimen  # type: ignore
-    location_of_specimen_x: Code = codes.DCM.LocationOfSpecimenXOffset  # type: ignore
-    location_of_specimen_y: Code = codes.DCM.LocationOfSpecimenYOffset  # type: ignore
-    location_of_specimen_z: Code = codes.DCM.LocationOfSpecimenZOffset  # type: ignore
-    visual_marking_of_specimen: Code = codes.DCM.VisualMarkingOfSpecimen  # type: ignore
-    container: Code = codes.SCT.SpecimenContainer  # type: ignore
-    receiving: Code = codes.SCT.SpecimenReceiving  # type: ignore
-    storage: Code = codes.DCM.SpecimenStorage  # type: ignore
-
-
-class SampleLocalizationDicomSchema(ItemSequenceDicomSchema[SampleLocalization]):
-    reference = StringItemDicomField(allow_none=True)
-    description = StringItemDicomField(allow_none=True)
-    x = MeasurementtemDicomField(allow_none=True)
-    y = MeasurementtemDicomField(allow_none=True)
-    z = MeasurementtemDicomField(allow_none=True)
-    visual_marking = StringItemDicomField(allow_none=True)
-
-    @property
-    def load_type(self):
-        return SampleLocalization
-
-    @property
-    def item_fields(self) -> Dict[str, ItemField]:
-        return {
-            "reference": ItemField(
-                SampleCodes.location_frame_of_reference, (str,), False
-            ),
-            "description": ItemField(SampleCodes.location_of_specimen, (str,), False),
-            "x": ItemField(SampleCodes.location_of_specimen_x, (Measurement,), False),
-            "y": ItemField(SampleCodes.location_of_specimen_y, (Measurement,), False),
-            "z": ItemField(SampleCodes.location_of_specimen_z, (Measurement,), False),
-            "visual_marking": ItemField(
-                SampleCodes.visual_marking_of_specimen, (str,), False
-            ),
-        }
-
-
-class BasePreparationStepDicomSchema(ItemSequenceDicomSchema[LoadType]):
-    _dump_only_fields = ["processing_type"]
-
-    identifier = StringItemDicomField()
-    issuer_of_identifier = StringItemDicomField(allow_none=True, load_default=None)
-    date_time = DateTimeItemDicomField(allow_none=True, load_default=None)
-    description = StringItemDicomField(allow_none=True, load_default=None)
-    fixative = CodeItemDicomField(
-        load_type=SpecimenFixativesCode, allow_none=True, load_default=None
-    )
-    embedding = CodeItemDicomField(
-        load_type=SpecimenEmbeddingMediaCode, allow_none=True, load_default=None
-    )
-    processing = CodeItemDicomField(
-        load_type=SpecimenPreparationStepsCode, allow_none=True, load_default=None
-    )
-    container = CodeItemDicomField(
-        load_type=ContainerTypeCode, allow_none=True, load_default=None
-    )
-    specimen_type = CodeItemDicomField(
-        load_type=AnatomicPathologySpecimenTypesCode,
-        allow_none=True,
-        load_default=None,
-    )
-
-    @property
-    def item_fields(self) -> Dict[str, ItemField]:
-        """TID 8001 Specimen Preparation, excluding Collection, Sampling, and Specimen
-        fields."""
-        return {
-            "identifier": ItemField(SampleCodes.identifier, (str,), False),
-            "issuer_of_identifier": ItemField(
-                SampleCodes.issuer_of_identifier, (str,), False
-            ),
-            "container": ItemField(SampleCodes.container, (Code,), False),
-            "specimen_type": ItemField(SampleCodes.specimen_type, (Code,), False),
-            "processing_type": ItemField(SampleCodes.processing_type, (Code,), False),
-            "date_time": ItemField(
-                SampleCodes.datetime_of_processing,
-                (datetime.datetime,),
-                False,
-            ),
-            "description": ItemField(SampleCodes.processing_description, (str,), False),
-            "processing": ItemField(SampleCodes.processing_description, (Code,), False),
-            "fixative": ItemField(SampleCodes.fixative, (Code,), False),
-            "embedding": ItemField(SampleCodes.embedding, (Code,), False),
-        }
-
-
-class SamplingDicomSchema(BasePreparationStepDicomSchema[SamplingDicomModel]):
-    processing_type = CodeItemDicomField(
-        load_type=SpecimenPreparationProcedureCode,
-        dump_default=SampleCodes.sampling_of_tissue_specimen,
-        dump_only=True,
-    )
-    method = CodeItemDicomField(SpecimenSamplingProcedureCode)
-    parent_specimen_identifier = StringItemDicomField()
-    issuer_of_parent_specimen_identifier = StringItemDicomField(
-        allow_none=True,
-        load_default=None,
-    )
-    parent_specimen_type = CodeItemDicomField(AnatomicPathologySpecimenTypesCode)
-    location_reference = StringItemDicomField(allow_none=True)
-    location_description = StringItemDicomField(allow_none=True)
-    location_x = MeasurementtemDicomField(allow_none=True)
-    location_y = MeasurementtemDicomField(allow_none=True)
-    location_z = MeasurementtemDicomField(allow_none=True)
-
-    @property
-    def load_type(self):
-        return SamplingDicomModel
-
-    @property
-    def item_fields(self) -> Dict[str, ItemField]:
-        return {
-            "identifier": ItemField(SampleCodes.identifier, (str,), False),
-            "issuer_of_identifier": ItemField(
-                SampleCodes.issuer_of_identifier, (str,), False
-            ),
-            "container": ItemField(SampleCodes.container, (Code,), False),
-            "specimen_type": ItemField(SampleCodes.specimen_type, (Code,), False),
-            "processing_type": ItemField(SampleCodes.processing_type, (Code,), False),
-            "date_time": ItemField(
-                SampleCodes.datetime_of_processing,
-                (datetime.datetime,),
-                False,
-            ),
-            "description": ItemField(SampleCodes.processing_description, (str,), False),
-            "processing": ItemField(SampleCodes.processing_description, (Code,), False),
-            "method": ItemField(SampleCodes.sampling_method, (Code,), False),
-            "parent_specimen_identifier": ItemField(
-                SampleCodes.parent_specimen_identifier,
-                (str,),
-                False,
-            ),
-            "issuer_of_parent_specimen_identifier": ItemField(
-                SampleCodes.issuer_of_parent_specimen_identifier,
-                (str,),
-                False,
-            ),
-            "parent_specimen_type": ItemField(
-                SampleCodes.parent_specimen_type, (Code,), False
-            ),
-            "location_reference": ItemField(
-                SampleCodes.location_frame_of_reference, (str,), False
-            ),
-            "location_description": ItemField(
-                SampleCodes.location_of_sampling_site, (str,), False
-            ),
-            "location_x": ItemField(
-                SampleCodes.location_of_sampling_site_x, (Measurement,), False
-            ),
-            "location_y": ItemField(
-                SampleCodes.location_of_sampling_site_y, (Measurement,), False
-            ),
-            "location_z": ItemField(
-                SampleCodes.location_of_sampling_site_z, (Measurement,), False
-            ),
-            "fixative": ItemField(SampleCodes.fixative, (Code,), False),
-            "embedding": ItemField(SampleCodes.embedding, (Code,), False),
-        }
-
-
-class CollectionDicomSchema(BasePreparationStepDicomSchema[CollectionDicomModel]):
-    processing_type = CodeItemDicomField(
-        load_type=SpecimenPreparationProcedureCode,
-        dump_default=SampleCodes.specimen_collection,
-        dump_only=True,
-    )
-    method = CodeItemDicomField(SpecimenCollectionProcedureCode)
-
-    @property
-    def load_type(self):
-        return CollectionDicomModel
-
-    @property
-    def item_fields(self) -> Dict[str, ItemField]:
-        return {
-            "identifier": ItemField(SampleCodes.identifier, (str,), False),
-            "issuer_of_identifier": ItemField(
-                SampleCodes.issuer_of_identifier, (str,), False
-            ),
-            "container": ItemField(SampleCodes.container, (Code,), False),
-            "specimen_type": ItemField(SampleCodes.specimen_type, (Code,), False),
-            "processing_type": ItemField(SampleCodes.processing_type, (Code,), False),
-            "date_time": ItemField(
-                SampleCodes.datetime_of_processing,
-                (datetime.datetime,),
-                False,
-            ),
-            "description": ItemField(SampleCodes.processing_description, (str,), False),
-            "processing": ItemField(SampleCodes.processing_description, (Code,), False),
-            "method": ItemField(SampleCodes.specimen_collection, (Code,), False),
-            "fixative": ItemField(SampleCodes.fixative, (Code,), False),
-            "embedding": ItemField(SampleCodes.embedding, (Code,), False),
-        }
-
-
-class ProcessingDicomSchema(BasePreparationStepDicomSchema[ProcessingDicomModel]):
-    processing_type = CodeItemDicomField(
-        load_type=SpecimenPreparationProcedureCode,
-        dump_default=SampleCodes.sample_processing,
-        dump_only=True,
-    )
-    processing = CodeItemDicomField(
-        load_type=SpecimenPreparationStepsCode, allow_none=True, load_default=None
-    )
-
-    @property
-    def load_type(self):
-        return ProcessingDicomModel
-
-
-class SubstanceItemDicomField(fields.Field):
-    _code_list_field = fields.List(CodeItemDicomField(SpecimenStainsCode))
-    _string_field = StringItemDicomField()
-
-    def _serialize(
-        self,
-        value: Optional[Union[str, Sequence[SpecimenStainsCode]]],
-        attr,
-        obj,
-        **kwargs,
-    ):
-        if value is None:
-            return None
-        if isinstance(value, str):
-            return [self._string_field._serialize(value, attr, obj, **kwargs)]
-        return self._code_list_field._serialize(value, attr, obj, **kwargs)
-
-    def _deserialize(self, datasets: Sequence[Dataset], attr, obj, **kwargs):
-        first_value = datasets[0]
-
-        if first_value.ValueType == "TEXT" or hasattr(first_value, "TextValue"):
-            return self._string_field.deserialize(first_value, attr, obj, **kwargs)
-        return self._code_list_field.deserialize(datasets, attr, obj, **kwargs)
-
-
-class StainingDicomSchema(BasePreparationStepDicomSchema[StainingDicomModel]):
-    processing_type = CodeItemDicomField(
-        load_type=SpecimenPreparationProcedureCode,
-        dump_default=SampleCodes.staining,
-        dump_only=True,
-    )
-    substances = SubstanceItemDicomField()
-
-    @property
-    def load_type(self):
-        return StainingDicomModel
-
-    @property
-    def item_fields(self) -> Dict[str, ItemField]:
-        return {
-            "identifier": ItemField(SampleCodes.identifier, (str,), False),
-            "issuer_of_identifier": ItemField(
-                SampleCodes.issuer_of_identifier, (str,), False
-            ),
-            "container": ItemField(SampleCodes.container, (Code,), False),
-            "specimen_type": ItemField(SampleCodes.specimen_type, (Code,), False),
-            "processing_type": ItemField(SampleCodes.processing_type, (Code,), False),
-            "date_time": ItemField(
-                SampleCodes.datetime_of_processing,
-                (datetime.datetime,),
-                False,
-            ),
-            "description": ItemField(SampleCodes.processing_description, (str,), False),
-            "processing": ItemField(SampleCodes.processing_description, (Code,), False),
-            "substances": ItemField(SampleCodes.using_substance, (str, Code), True),
-            "fixative": ItemField(SampleCodes.fixative, (Code,), False),
-            "embedding": ItemField(SampleCodes.embedding, (Code,), False),
-        }
-
-
-class ReceivingDicomSchema(BasePreparationStepDicomSchema[ReceivingDicomModel]):
-    processing_type = CodeItemDicomField(
-        load_type=SpecimenPreparationProcedureCode,
-        dump_default=SampleCodes.receiving,
-        dump_only=True,
-    )
-
-    @property
-    def load_type(self):
-        return ReceivingDicomModel
-
-
-class StorageDicomSchema(BasePreparationStepDicomSchema[StorageDicomModel]):
-    processing_type = CodeItemDicomField(
-        load_type=SpecimenPreparationProcedureCode,
-        dump_default=SampleCodes.storage,
-        dump_only=True,
-    )
-
-    @property
-    def load_type(self):
-        return StorageDicomModel
-
-
-class PreparationStepDicomField(fields.Field):
-    """Mapping step type to schema."""
-
-    _type_to_schema_mapping: Dict[
-        Type[SpecimenPreparationStepDicomModel], Type[ItemSequenceDicomSchema]
-    ] = {
-        SamplingDicomModel: SamplingDicomSchema,
-        CollectionDicomModel: CollectionDicomSchema,
-        ProcessingDicomModel: ProcessingDicomSchema,
-        StainingDicomModel: StainingDicomSchema,
-        ReceivingDicomModel: ReceivingDicomSchema,
-        StorageDicomModel: StorageDicomSchema,
-    }
-
-    """Mapping key in serialized step to schema. Keys are CID 8111 codes."""
-    _processing_type_to_schema_mapping: Dict[Code, Type[ItemSequenceDicomSchema]] = {
-        SampleCodes.sampling_of_tissue_specimen: SamplingDicomSchema,
-        SampleCodes.specimen_collection: CollectionDicomSchema,
-        SampleCodes.sample_processing: ProcessingDicomSchema,
-        SampleCodes.staining: StainingDicomSchema,
-        SampleCodes.receiving: ReceivingDicomSchema,
-        SampleCodes.storage: StorageDicomSchema,
-    }
-
-    def _serialize(
-        self,
-        step: SpecimenPreparationStepDicomModel,
-        attr: Optional[str],
-        obj: Any,
-        **kwargs,
-    ) -> Dataset:
-        """Serialize step to dataset."""
-        assert self.data_key is not None
-        sequence = self._subschema_dump(step)
-        dataset = Dataset()
-        setattr(dataset, self.data_key, sequence)
-        return dataset
-
-    def _deserialize(
-        self, dataset: Dataset, attr: Optional[str], data: Any, **kwargs
-    ) -> Optional[SpecimenPreparationStepDicomModel]:
-        """Deserialize step from dataset."""
-        assert self.data_key is not None
-        sequence = getattr(dataset, self.data_key)
-        return self._subschema_load(sequence)
-
-    def _subschema_load(
-        self, sequence: Iterable[Dataset]
-    ) -> Optional[SpecimenPreparationStepDicomModel]:
-        """Select a schema and load and return step using the schema."""
-
-        def compare_codes(code: Code, other: Code) -> bool:
-            # Code comparision do mapping from SRT to SCT codes, but if the code is not
-            # in the mapping it will raise KeyError.
-            # See https://github.com/pydicom/pydicom/issues/1994
-            try:
-                return code == other
-            except KeyError:
-                return False
-
-        try:
-            try:
-                processing_type: Code = next(
-                    dataset_to_code(item.ConceptCodeSequence[0])
-                    for item in sequence
-                    if compare_codes(
-                        dataset_to_code(item.ConceptNameCodeSequence[0]),
-                        SampleCodes.processing_type,
-                    )
-                )
-            except StopIteration:
-                raise ValidationError(
-                    "Failed to load processing step due to missing processing type."
-                )
-            try:
-                # Iterate over schemas as code comparison can map SRT to SCT codes
-                schema = next(
-                    schema
-                    for name, schema in self._processing_type_to_schema_mapping.items()
-                    if compare_codes(name, processing_type)
-                )
-            except StopIteration:
-                raise ValidationError(
-                    "Failed to load processing step due to unknown "
-                    f"processing type {processing_type}."
-                )
-            loaded = schema().load(sequence, many=False)
-        except ValidationError as exception:
-            error = "Failed to load processing step due to validation error."
-            if settings.ignore_specimen_preparation_step_on_validation_error:
-                logging.warning(error, exc_info=True)
-                return None
-            raise ValidationError(
-                error + " Check the processing step for errors or set "
-                "`settings.ignore_specimen_preparation_step_on_validation_error` "
-                "to `True` to ignore this step."
-            ) from exception
-        assert isinstance(loaded, SpecimenPreparationStepDicomModel)
-        return loaded
-
-    def _subschema_dump(self, step: SpecimenPreparationStepDicomModel) -> List[Dataset]:
-        """Select a schema and dump the step using the schema."""
-        schema = self._type_to_schema_mapping[type(step)]
-        dumped = schema().dump(step, many=False)
-        assert isinstance(dumped, list)
-        return dumped
-
-
-class SpecimenDescriptionDicomSchema(DicomSchema[SpecimenDescriptionDicomModel]):
-    identifier = StringDicomField(
-        value_representation=VR.LO, data_key="SpecimenIdentifier"
-    )
-    uid = UidDicomField(data_key="SpecimenUID")
-    localization = fields.Nested(
-        SampleLocalizationDicomSchema(),
-        data_key="SpecimenLocalizationContentItemSequence",
-        allow_none=True,
-    )
-    issuer_of_identifier = IssuerOfIdentifierDicomField(
-        data_key="IssuerOfTheSpecimenIdentifierSequence", allow_none=True
-    )
-    steps = DefaultOnValidationExceptionField(
-        fields.List(
-            PreparationStepDicomField(
-                data_key="SpecimenPreparationStepContentItemSequence"
-            )
-        ),
-        data_key="SpecimenPreparationSequence",
-        load_default=[],
-    )
-    anatomical_sites = fields.List(
-        CodeDicomField(Code),
-        data_key="PrimaryAnatomicStructureSequence",
-        load_default=[],
-    )
-    specimen_type = SingleCodeSequenceField(
-        load_type=AnatomicPathologySpecimenTypesCode,
-        data_key="SpecimenTypeCodeSequence",
-        dump_default=AnatomicPathologySpecimenTypesCode("Slide"),
-        dump_only=True,
-    )
-    short_description = StringDicomField(
-        value_representation=VR.LO, data_key="SpecimenShortDescription", allow_none=True
-    )
-    detailed_description = StringDicomField(
-        value_representation=VR.UT,
-        data_key="SpecimenDetailedDescription",
-        allow_none=True,
-    )
-
-    @property
-    def load_type(self):
-        return SpecimenDescriptionDicomModel
-
-    @post_load
-    def post_load(
-        self, data: Dict[str, Any], **kwargs
-    ) -> SpecimenDescriptionDicomModel:
-        """Remove None values from steps before loading to object."""
-        data["steps"] = [step for step in data["steps"] if step is not None]
-        return super().post_load(data, **kwargs)
+#    Copyright 2023 SECTRA AB
+#
+#    Licensed under the Apache License, Version 2.0 (the "License");
+#    you may not use this file except in compliance with the License.
+#    You may obtain a copy of the License at
+#
+#        http://www.apache.org/licenses/LICENSE-2.0
+#
+#    Unless required by applicable law or agreed to in writing, software
+#    distributed under the License is distributed on an "AS IS" BASIS,
+#    WITHOUT WARRANTIES OR CONDITIONS OF ANY KIND, either express or implied.
+#    See the License for the specific language governing permissions and
+#    limitations under the License.
+
+"""Schemas for serializing specimen description."""
+
+import datetime
+import logging
+from typing import (
+    Any,
+    Dict,
+    Iterable,
+    List,
+    Optional,
+    Sequence,
+    Type,
+    Union,
+)
+
+from marshmallow import ValidationError, fields, post_load
+from pydicom import Dataset
+from pydicom.sr.codedict import codes
+from pydicom.sr.coding import Code
+from pydicom.valuerep import VR
+
+from wsidicom.conceptcode import (
+    AnatomicPathologySpecimenTypesCode,
+    ContainerTypeCode,
+    SpecimenCollectionProcedureCode,
+    SpecimenEmbeddingMediaCode,
+    SpecimenFixativesCode,
+    SpecimenPreparationProcedureCode,
+    SpecimenPreparationStepsCode,
+    SpecimenSamplingProcedureCode,
+    SpecimenStainsCode,
+    dataset_to_code,
+)
+from wsidicom.config import settings
+from wsidicom.metadata.sample import Measurement, SampleLocalization
+from wsidicom.metadata.schema.common import DefaultOnValidationExceptionField
+from wsidicom.metadata.schema.dicom.fields import (
+    CodeDicomField,
+    CodeItemDicomField,
+    DateTimeItemDicomField,
+    IssuerOfIdentifierDicomField,
+    MeasurementtemDicomField,
+    SingleCodeSequenceField,
+    StringDicomField,
+    StringItemDicomField,
+    StringOrCodeItemDicomField,
+    UidDicomField,
+)
+from wsidicom.metadata.schema.dicom.sample.model import (
+    CollectionDicomModel,
+    ProcessingDicomModel,
+    ReceivingDicomModel,
+    SamplingDicomModel,
+    SpecimenDescriptionDicomModel,
+    SpecimenPreparationStepDicomModel,
+    StainingDicomModel,
+    StorageDicomModel,
+)
+from wsidicom.metadata.schema.dicom.schema import (
+    DicomSchema,
+    ItemField,
+    ItemSequenceDicomSchema,
+    LoadType,
+)
+
+
+class SampleCodes:
+    identifier: Code = codes.DCM.SpecimenIdentifier  # type: ignore
+    issuer_of_identifier: Code = codes.DCM.IssuerOfSpecimenIdentifier  # type: ignore
+    processing_type: Code = codes.DCM.ProcessingType  # type: ignore
+    sampling_method: Code = codes.DCM.SamplingMethod  # type: ignore
+    datetime_of_processing: Code = codes.DCM.DatetimeOfProcessing  # type: ignore
+    processing_description: Code = codes.DCM.ProcessingStepDescription  # type: ignore
+    parent_specimen_identifier: Code = codes.DCM.ParentSpecimenIdentifier  # type: ignore
+    issuer_of_parent_specimen_identifier: Code = codes.DCM.IssuerOfParentSpecimenIdentifier  # type: ignore
+    parent_specimen_type: Code = codes.DCM.ParentSpecimenType  # type: ignore
+    specimen_type: Code = codes.SCT.SpecimenType  # type: ignore
+    specimen_collection: Code = codes.SCT.SpecimenCollection  # type: ignore
+    sampling_of_tissue_specimen: Code = codes.SCT.SamplingOfTissueSpecimen  # type: ignore
+    sample_processing: Code = codes.SCT.SpecimenProcessing  # type: ignore
+    staining: Code = codes.SCT.Staining  # type: ignore
+    using_substance: Code = codes.SCT.UsingSubstance  # type: ignore
+    fixative: Code = codes.SCT.TissueFixative  # type: ignore
+    embedding: Code = codes.SCT.TissueEmbeddingMedium  # type: ignore
+    location_frame_of_reference: Code = codes.DCM.PositionFrameOfReference  # type: ignore
+    location_of_sampling_site: Code = codes.DCM.LocationOfSamplingSite  # type: ignore
+    location_of_sampling_site_x: Code = codes.DCM.LocationOfSamplingSiteXOffset  # type: ignore
+    location_of_sampling_site_y: Code = codes.DCM.LocationOfSamplingSiteYOffset  # type: ignore
+    location_of_sampling_site_z: Code = codes.DCM.LocationOfSamplingSiteZOffset  # type: ignore
+    location_of_specimen: Code = codes.DCM.LocationOfSpecimen  # type: ignore
+    location_of_specimen_x: Code = codes.DCM.LocationOfSpecimenXOffset  # type: ignore
+    location_of_specimen_y: Code = codes.DCM.LocationOfSpecimenYOffset  # type: ignore
+    location_of_specimen_z: Code = codes.DCM.LocationOfSpecimenZOffset  # type: ignore
+    visual_marking_of_specimen: Code = codes.DCM.VisualMarkingOfSpecimen  # type: ignore
+    container: Code = codes.SCT.SpecimenContainer  # type: ignore
+    receiving: Code = codes.SCT.SpecimenReceiving  # type: ignore
+    storage: Code = codes.DCM.SpecimenStorage  # type: ignore
+
+
+class SampleLocalizationDicomSchema(ItemSequenceDicomSchema[SampleLocalization]):
+    reference = StringItemDicomField(allow_none=True)
+    description = StringItemDicomField(allow_none=True)
+    x = MeasurementtemDicomField(allow_none=True)
+    y = MeasurementtemDicomField(allow_none=True)
+    z = MeasurementtemDicomField(allow_none=True)
+    visual_marking = StringItemDicomField(allow_none=True)
+
+    @property
+    def load_type(self):
+        return SampleLocalization
+
+    @property
+    def item_fields(self) -> Dict[str, ItemField]:
+        return {
+            "reference": ItemField(
+                SampleCodes.location_frame_of_reference, (str,), False
+            ),
+            "description": ItemField(SampleCodes.location_of_specimen, (str,), False),
+            "x": ItemField(SampleCodes.location_of_specimen_x, (Measurement,), False),
+            "y": ItemField(SampleCodes.location_of_specimen_y, (Measurement,), False),
+            "z": ItemField(SampleCodes.location_of_specimen_z, (Measurement,), False),
+            "visual_marking": ItemField(
+                SampleCodes.visual_marking_of_specimen, (str,), False
+            ),
+        }
+
+
+class BasePreparationStepDicomSchema(ItemSequenceDicomSchema[LoadType]):
+    _dump_only_fields = ["processing_type"]
+
+    identifier = StringItemDicomField()
+    issuer_of_identifier = StringItemDicomField(allow_none=True, load_default=None)
+    date_time = DateTimeItemDicomField(allow_none=True, load_default=None)
+    description = StringItemDicomField(allow_none=True, load_default=None)
+    fixative = CodeItemDicomField(
+        load_type=SpecimenFixativesCode, allow_none=True, load_default=None
+    )
+    embedding = CodeItemDicomField(
+        load_type=SpecimenEmbeddingMediaCode, allow_none=True, load_default=None
+    )
+    processing = CodeItemDicomField(
+        load_type=SpecimenPreparationStepsCode, allow_none=True, load_default=None
+    )
+    container = CodeItemDicomField(
+        load_type=ContainerTypeCode, allow_none=True, load_default=None
+    )
+    specimen_type = CodeItemDicomField(
+        load_type=AnatomicPathologySpecimenTypesCode,
+        allow_none=True,
+        load_default=None,
+    )
+
+    @property
+    def item_fields(self) -> Dict[str, ItemField]:
+        """TID 8001 Specimen Preparation, excluding Collection, Sampling, and Specimen
+        fields."""
+        return {
+            "identifier": ItemField(SampleCodes.identifier, (str,), False),
+            "issuer_of_identifier": ItemField(
+                SampleCodes.issuer_of_identifier, (str,), False
+            ),
+            "container": ItemField(SampleCodes.container, (Code,), False),
+            "specimen_type": ItemField(SampleCodes.specimen_type, (Code,), False),
+            "processing_type": ItemField(SampleCodes.processing_type, (Code,), False),
+            "date_time": ItemField(
+                SampleCodes.datetime_of_processing,
+                (datetime.datetime,),
+                False,
+            ),
+            "description": ItemField(SampleCodes.processing_description, (str,), False),
+            "processing": ItemField(SampleCodes.processing_description, (Code,), False),
+            "fixative": ItemField(SampleCodes.fixative, (Code,), False),
+            "embedding": ItemField(SampleCodes.embedding, (Code,), False),
+        }
+
+
+class SamplingDicomSchema(BasePreparationStepDicomSchema[SamplingDicomModel]):
+    processing_type = CodeItemDicomField(
+        load_type=SpecimenPreparationProcedureCode,
+        dump_default=SampleCodes.sampling_of_tissue_specimen,
+        dump_only=True,
+    )
+    method = CodeItemDicomField(SpecimenSamplingProcedureCode)
+    parent_specimen_identifier = StringItemDicomField()
+    issuer_of_parent_specimen_identifier = StringItemDicomField(
+        allow_none=True,
+        load_default=None,
+    )
+    parent_specimen_type = CodeItemDicomField(AnatomicPathologySpecimenTypesCode)
+    location_reference = StringItemDicomField(allow_none=True)
+    location_description = StringItemDicomField(allow_none=True)
+    location_x = MeasurementtemDicomField(allow_none=True)
+    location_y = MeasurementtemDicomField(allow_none=True)
+    location_z = MeasurementtemDicomField(allow_none=True)
+
+    @property
+    def load_type(self):
+        return SamplingDicomModel
+
+    @property
+    def item_fields(self) -> Dict[str, ItemField]:
+        return {
+            "identifier": ItemField(SampleCodes.identifier, (str,), False),
+            "issuer_of_identifier": ItemField(
+                SampleCodes.issuer_of_identifier, (str,), False
+            ),
+            "container": ItemField(SampleCodes.container, (Code,), False),
+            "specimen_type": ItemField(SampleCodes.specimen_type, (Code,), False),
+            "processing_type": ItemField(SampleCodes.processing_type, (Code,), False),
+            "date_time": ItemField(
+                SampleCodes.datetime_of_processing,
+                (datetime.datetime,),
+                False,
+            ),
+            "description": ItemField(SampleCodes.processing_description, (str,), False),
+            "processing": ItemField(SampleCodes.processing_description, (Code,), False),
+            "method": ItemField(SampleCodes.sampling_method, (Code,), False),
+            "parent_specimen_identifier": ItemField(
+                SampleCodes.parent_specimen_identifier,
+                (str,),
+                False,
+            ),
+            "issuer_of_parent_specimen_identifier": ItemField(
+                SampleCodes.issuer_of_parent_specimen_identifier,
+                (str,),
+                False,
+            ),
+            "parent_specimen_type": ItemField(
+                SampleCodes.parent_specimen_type, (Code,), False
+            ),
+            "location_reference": ItemField(
+                SampleCodes.location_frame_of_reference, (str,), False
+            ),
+            "location_description": ItemField(
+                SampleCodes.location_of_sampling_site, (str,), False
+            ),
+            "location_x": ItemField(
+                SampleCodes.location_of_sampling_site_x, (Measurement,), False
+            ),
+            "location_y": ItemField(
+                SampleCodes.location_of_sampling_site_y, (Measurement,), False
+            ),
+            "location_z": ItemField(
+                SampleCodes.location_of_sampling_site_z, (Measurement,), False
+            ),
+            "fixative": ItemField(SampleCodes.fixative, (Code,), False),
+            "embedding": ItemField(SampleCodes.embedding, (Code,), False),
+        }
+
+
+class CollectionDicomSchema(BasePreparationStepDicomSchema[CollectionDicomModel]):
+    processing_type = CodeItemDicomField(
+        load_type=SpecimenPreparationProcedureCode,
+        dump_default=SampleCodes.specimen_collection,
+        dump_only=True,
+    )
+    method = CodeItemDicomField(SpecimenCollectionProcedureCode)
+
+    @property
+    def load_type(self):
+        return CollectionDicomModel
+
+    @property
+    def item_fields(self) -> Dict[str, ItemField]:
+        return {
+            "identifier": ItemField(SampleCodes.identifier, (str,), False),
+            "issuer_of_identifier": ItemField(
+                SampleCodes.issuer_of_identifier, (str,), False
+            ),
+            "container": ItemField(SampleCodes.container, (Code,), False),
+            "specimen_type": ItemField(SampleCodes.specimen_type, (Code,), False),
+            "processing_type": ItemField(SampleCodes.processing_type, (Code,), False),
+            "date_time": ItemField(
+                SampleCodes.datetime_of_processing,
+                (datetime.datetime,),
+                False,
+            ),
+            "description": ItemField(SampleCodes.processing_description, (str,), False),
+            "processing": ItemField(SampleCodes.processing_description, (Code,), False),
+            "method": ItemField(SampleCodes.specimen_collection, (Code,), False),
+            "fixative": ItemField(SampleCodes.fixative, (Code,), False),
+            "embedding": ItemField(SampleCodes.embedding, (Code,), False),
+        }
+
+
+class ProcessingDicomSchema(BasePreparationStepDicomSchema[ProcessingDicomModel]):
+    processing_type = CodeItemDicomField(
+        load_type=SpecimenPreparationProcedureCode,
+        dump_default=SampleCodes.sample_processing,
+        dump_only=True,
+    )
+    processing = CodeItemDicomField(
+        load_type=SpecimenPreparationStepsCode, allow_none=True, load_default=None
+    )
+
+    @property
+    def load_type(self):
+        return ProcessingDicomModel
+
+
+class SubstanceItemDicomField(fields.Field):
+    _code_list_field = fields.List(CodeItemDicomField(SpecimenStainsCode))
+    _string_field = StringItemDicomField()
+
+    def _serialize(
+        self,
+        value: Optional[Union[str, Sequence[SpecimenStainsCode]]],
+        attr,
+        obj,
+        **kwargs,
+    ):
+        if value is None:
+            return None
+        if isinstance(value, str):
+            return [self._string_field._serialize(value, attr, obj, **kwargs)]
+        return self._code_list_field._serialize(value, attr, obj, **kwargs)
+
+    def _deserialize(self, datasets: Sequence[Dataset], attr, obj, **kwargs):
+        first_value = datasets[0]
+
+        if first_value.ValueType == "TEXT" or hasattr(first_value, "TextValue"):
+            return self._string_field.deserialize(first_value, attr, obj, **kwargs)
+        return self._code_list_field.deserialize(datasets, attr, obj, **kwargs)
+
+
+class StainingDicomSchema(BasePreparationStepDicomSchema[StainingDicomModel]):
+    processing_type = CodeItemDicomField(
+        load_type=SpecimenPreparationProcedureCode,
+        dump_default=SampleCodes.staining,
+        dump_only=True,
+    )
+    substances = SubstanceItemDicomField()
+
+    @property
+    def load_type(self):
+        return StainingDicomModel
+
+    @property
+    def item_fields(self) -> Dict[str, ItemField]:
+        return {
+            "identifier": ItemField(SampleCodes.identifier, (str,), False),
+            "issuer_of_identifier": ItemField(
+                SampleCodes.issuer_of_identifier, (str,), False
+            ),
+            "container": ItemField(SampleCodes.container, (Code,), False),
+            "specimen_type": ItemField(SampleCodes.specimen_type, (Code,), False),
+            "processing_type": ItemField(SampleCodes.processing_type, (Code,), False),
+            "date_time": ItemField(
+                SampleCodes.datetime_of_processing,
+                (datetime.datetime,),
+                False,
+            ),
+            "description": ItemField(SampleCodes.processing_description, (str,), False),
+            "processing": ItemField(SampleCodes.processing_description, (Code,), False),
+            "substances": ItemField(SampleCodes.using_substance, (str, Code), True),
+            "fixative": ItemField(SampleCodes.fixative, (Code,), False),
+            "embedding": ItemField(SampleCodes.embedding, (Code,), False),
+        }
+
+
+class ReceivingDicomSchema(BasePreparationStepDicomSchema[ReceivingDicomModel]):
+    processing_type = CodeItemDicomField(
+        load_type=SpecimenPreparationProcedureCode,
+        dump_default=SampleCodes.receiving,
+        dump_only=True,
+    )
+
+    @property
+    def load_type(self):
+        return ReceivingDicomModel
+
+
+class StorageDicomSchema(BasePreparationStepDicomSchema[StorageDicomModel]):
+    processing_type = CodeItemDicomField(
+        load_type=SpecimenPreparationProcedureCode,
+        dump_default=SampleCodes.storage,
+        dump_only=True,
+    )
+
+    @property
+    def load_type(self):
+        return StorageDicomModel
+
+
+class PreparationStepDicomField(fields.Field):
+    """Mapping step type to schema."""
+
+    _type_to_schema_mapping: Dict[
+        Type[SpecimenPreparationStepDicomModel], Type[ItemSequenceDicomSchema]
+    ] = {
+        SamplingDicomModel: SamplingDicomSchema,
+        CollectionDicomModel: CollectionDicomSchema,
+        ProcessingDicomModel: ProcessingDicomSchema,
+        StainingDicomModel: StainingDicomSchema,
+        ReceivingDicomModel: ReceivingDicomSchema,
+        StorageDicomModel: StorageDicomSchema,
+    }
+
+    """Mapping key in serialized step to schema. Keys are CID 8111 codes."""
+    _processing_type_to_schema_mapping: Dict[Code, Type[ItemSequenceDicomSchema]] = {
+        SampleCodes.sampling_of_tissue_specimen: SamplingDicomSchema,
+        SampleCodes.specimen_collection: CollectionDicomSchema,
+        SampleCodes.sample_processing: ProcessingDicomSchema,
+        SampleCodes.staining: StainingDicomSchema,
+        SampleCodes.receiving: ReceivingDicomSchema,
+        SampleCodes.storage: StorageDicomSchema,
+    }
+
+    def _serialize(
+        self,
+        step: SpecimenPreparationStepDicomModel,
+        attr: Optional[str],
+        obj: Any,
+        **kwargs,
+    ) -> Dataset:
+        """Serialize step to dataset."""
+        assert self.data_key is not None
+        sequence = self._subschema_dump(step)
+        dataset = Dataset()
+        setattr(dataset, self.data_key, sequence)
+        return dataset
+
+    def _deserialize(
+        self, dataset: Dataset, attr: Optional[str], data: Any, **kwargs
+    ) -> Optional[SpecimenPreparationStepDicomModel]:
+        """Deserialize step from dataset."""
+        assert self.data_key is not None
+        sequence = getattr(dataset, self.data_key)
+        return self._subschema_load(sequence)
+
+    def _subschema_load(
+        self, sequence: Iterable[Dataset]
+    ) -> Optional[SpecimenPreparationStepDicomModel]:
+        """Select a schema and load and return step using the schema."""
+
+        def compare_codes(code: Code, other: Code) -> bool:
+            # Code comparision do mapping from SRT to SCT codes, but if the code is not
+            # in the mapping it will raise KeyError.
+            # See https://github.com/pydicom/pydicom/issues/1994
+            try:
+                return code == other
+            except KeyError:
+                return False
+
+        try:
+            try:
+                processing_type: Code = next(
+                    dataset_to_code(item.ConceptCodeSequence[0])
+                    for item in sequence
+                    if compare_codes(
+                        dataset_to_code(item.ConceptNameCodeSequence[0]),
+                        SampleCodes.processing_type,
+                    )
+                )
+            except StopIteration:
+                raise ValidationError(
+                    "Failed to load processing step due to missing processing type."
+                )
+            try:
+                # Iterate over schemas as code comparison can map SRT to SCT codes
+                schema = next(
+                    schema
+                    for name, schema in self._processing_type_to_schema_mapping.items()
+                    if compare_codes(name, processing_type)
+                )
+            except StopIteration:
+                raise ValidationError(
+                    "Failed to load processing step due to unknown "
+                    f"processing type {processing_type}."
+                )
+            loaded = schema().load(sequence, many=False)
+        except ValidationError as exception:
+            error = "Failed to load processing step due to validation error."
+            if settings.ignore_specimen_preparation_step_on_validation_error:
+                logging.warning(error, exc_info=True)
+                return None
+            raise ValidationError(
+                error + " Check the processing step for errors or set "
+                "`settings.ignore_specimen_preparation_step_on_validation_error` "
+                "to `True` to ignore this step."
+            ) from exception
+        assert isinstance(loaded, SpecimenPreparationStepDicomModel)
+        return loaded
+
+    def _subschema_dump(self, step: SpecimenPreparationStepDicomModel) -> List[Dataset]:
+        """Select a schema and dump the step using the schema."""
+        schema = self._type_to_schema_mapping[type(step)]
+        dumped = schema().dump(step, many=False)
+        assert isinstance(dumped, list)
+        return dumped
+
+
+class SpecimenDescriptionDicomSchema(DicomSchema[SpecimenDescriptionDicomModel]):
+    identifier = StringDicomField(
+        value_representation=VR.LO, data_key="SpecimenIdentifier"
+    )
+    uid = UidDicomField(data_key="SpecimenUID")
+    localization = fields.Nested(
+        SampleLocalizationDicomSchema(),
+        data_key="SpecimenLocalizationContentItemSequence",
+        allow_none=True,
+    )
+    issuer_of_identifier = IssuerOfIdentifierDicomField(
+        data_key="IssuerOfTheSpecimenIdentifierSequence", allow_none=True
+    )
+    steps = DefaultOnValidationExceptionField(
+        fields.List(
+            PreparationStepDicomField(
+                data_key="SpecimenPreparationStepContentItemSequence"
+            )
+        ),
+        data_key="SpecimenPreparationSequence",
+        load_default=[],
+    )
+    anatomical_sites = fields.List(
+        CodeDicomField(Code),
+        data_key="PrimaryAnatomicStructureSequence",
+        load_default=[],
+    )
+    specimen_type = SingleCodeSequenceField(
+        load_type=AnatomicPathologySpecimenTypesCode,
+        data_key="SpecimenTypeCodeSequence",
+        dump_default=AnatomicPathologySpecimenTypesCode("Slide"),
+        dump_only=True,
+    )
+    short_description = StringDicomField(
+        value_representation=VR.LO, data_key="SpecimenShortDescription", allow_none=True
+    )
+    detailed_description = StringDicomField(
+        value_representation=VR.UT,
+        data_key="SpecimenDetailedDescription",
+        allow_none=True,
+    )
+
+    @property
+    def load_type(self):
+        return SpecimenDescriptionDicomModel
+
+    @post_load
+    def post_load(
+        self, data: Dict[str, Any], **kwargs
+    ) -> SpecimenDescriptionDicomModel:
+        """Remove None values from steps before loading to object."""
+        data["steps"] = [step for step in data["steps"] if step is not None]
+        return super().post_load(data, **kwargs)