#    Copyright 2021 SECTRA AB
#
#    Licensed under the Apache License, Version 2.0 (the "License");
#    you may not use this file except in compliance with the License.
#    You may obtain a copy of the License at
#
#        http://www.apache.org/licenses/LICENSE-2.0
#
#    Unless required by applicable law or agreed to in writing, software
#    distributed under the License is distributed on an "AS IS" BASIS,
#    WITHOUT WARRANTIES OR CONDITIONS OF ANY KIND, either express or implied.
#    See the License for the specific language governing permissions and
#    limitations under the License.

import math
import os
import warnings
from abc import ABCMeta, abstractmethod
from collections import defaultdict
from pathlib import Path
from typing import (Any, Callable, DefaultDict, Dict, List, Optional,
                    OrderedDict, Sequence, Tuple, Union, cast)

from PIL import Image
from pydicom.dataset import FileMetaDataset
from pydicom.filereader import read_file_meta_info
from pydicom.misc import is_dicom
from pydicom.uid import UID, generate_uid

from wsidicom.errors import (WsiDicomMatchError, WsiDicomNotFoundError,
                             WsiDicomOutOfBoundsError)
from wsidicom.geometry import Point, PointMm, Region, RegionMm, Size, SizeMm
from wsidicom.graphical_annotations import AnnotationInstance
from wsidicom.instance import (ImageData, WsiDataset, WsiDicomFile,
                               WsiDicomFileWriter, WsiDicomImageData,
                               WsiInstance)
from wsidicom.optical import OpticalManager
from wsidicom.stringprinting import (dict_pretty_str, list_pretty_str,
                                     str_indent)
from wsidicom.uid import ANN_SOP_CLASS_UID, WSI_SOP_CLASS_UID, SlideUids


class WsiDicomGroup:
    """Represents a group of instances having the same size, but possibly
    different z coordinate and/or optical path."""
    def __init__(
        self,
        instances: Sequence[WsiInstance]
    ):
        """Create a group of WsiInstances. Instances should match in the common
        uids, wsi type, and tile size.

        Parameters
        ----------
        instances: Sequence[WsiInstance]
            Instances to build the group.
        """
        self._instances = {  # key is identifier (Uid)
            instance.identifier: instance for instance in instances
        }
        self._validate_group()

        base_instance = instances[0]
        self._wsi_type = base_instance.wsi_type
        self._uids = base_instance.uids

        self._size = base_instance.size
        self._pixel_spacing = base_instance.pixel_spacing
        self._default_instance_uid: UID = base_instance.identifier

    def __repr__(self) -> str:
        return f"{type(self).__name__}({self.instances.values()})"

    def __str__(self) -> str:
        return self.pretty_str()

    def pretty_str(
        self,
        indent: int = 0,
        depth: Optional[int] = None
    ) -> str:
        string = (
            f'Image: size: {self.size} px, mpp: {self.mpp} um/px'
        )
        if depth is not None:
            depth -= 1
            if(depth < 0):
                return string
        string += (
            ' Instances: ' + dict_pretty_str(self.instances, indent, depth)
        )
        return string

    def __getitem__(self, index: UID) -> WsiInstance:
        return self.instances[index]

    @property
    def uids(self) -> SlideUids:
        """Return uids"""
        return self._uids

    @property
    def wsi_type(self) -> str:
        """Return wsi type"""
        return self._wsi_type

    @property
    def size(self) -> Size:
        """Return image size in pixels"""
        return self._size

    @property
    def mpp(self) -> SizeMm:
        """Return pixel spacing in um/pixel"""
        return self.pixel_spacing*1000.0

    @property
    def pixel_spacing(self) -> SizeMm:
        """Return pixel spacing in mm/pixel"""
        return self._pixel_spacing

    @property
    def instances(self) -> Dict[UID, WsiInstance]:
        """Return contained instances"""
        return self._instances

    @property
    def default_instance(self) -> WsiInstance:
        """Return default instance"""
        return self.instances[self._default_instance_uid]

    @property
    def files(self) -> List[Path]:
        """Return contained files"""
        instance_files = [
            instance.image_data.files for instance in self.instances.values()
        ]
        return [file for sublist in instance_files for file in sublist]

    @property
    def datasets(self) -> List[WsiDataset]:
        """Return contained datasets."""
        instance_datasets = [
            instance.datasets for instance in self.instances.values()
        ]
        return [
            dataset for sublist in instance_datasets for dataset in sublist
        ]

    @property
    def optical_paths(self) -> List[str]:
        return list({
            path
            for instance in self.instances.values()
            for path in instance.optical_paths
        })

    @property
    def focal_planes(self) -> List[float]:
        return list({
            focal_plane
            for innstance in self.instances.values()
            for focal_plane in innstance.focal_planes
        })

    @classmethod
    def open(
        cls,
        instances: Sequence[WsiInstance],
    ) -> List['WsiDicomGroup']:
        """Return list of groups created from wsi instances.

        Parameters
        ----------
        files: Sequence[WsiInstance]
            Instances to create groups from.

        Returns
        ----------
        List[WsiDicomGroup]
            List of created groups.

        """
        groups: List['WsiDicomGroup'] = []

        grouped_instances = cls._group_instances(instances)

        for group in grouped_instances.values():
            groups.append(cls(group))

        return groups

    def matches(self, other_group: 'WsiDicomGroup') -> bool:
        """Check if group matches other group. If strict common Uids should
        match. Wsi type should always match.

        Parameters
        ----------
        other_group: WsiDicomGroup
            Other group to match against.

        Returns
        ----------
        bool
            True if other group matches.
        """
        return (
            self.uids.matches(other_group.uids) and
            other_group.wsi_type == self.wsi_type
        )

    def valid_pixels(self, region: Region) -> bool:
        """Check if pixel region is withing the size of the group image size.

        Parameters
        ----------
        region: Region
            Pixel region to check

        Returns
        ----------
        bool
            True if pixel position and size is within image
        """
        # Return true if inside pixel plane.
        image_region = Region(Point(0, 0), self.size)
        return region.is_inside(image_region)

    def get_instance(
        self,
        z: Optional[float] = None,
        path: Optional[str] = None
    ) -> WsiInstance:
        """Search for instance fullfilling the parameters.
        The behavior when z and/or path is none could be made more
        clear.

        Parameters
        ----------
        z: Optional[float] = None
            Z coordinate of the searched instance
        path: Optional[str] = None
            Optical path of the searched instance

        Returns
        ----------
        WsiInstance
            The instance containing selected path and z coordinate
        """
        if z is None and path is None:
            instance = self.default_instance
            z = instance.default_z
            path = instance.default_path

            return self.default_instance

        # Sort instances by number of focal planes (prefer simplest instance)
        sorted_instances = sorted(
            list(self._instances.values()),
            key=lambda i: len(i.focal_planes)
        )
        try:
            if z is None:
                # Select the instance with selected optical path
                instance = next(i for i in sorted_instances if
                                path in i.optical_paths)
            elif path is None:
                # Select the instance with selected z
                instance = next(i for i in sorted_instances
                                if z in i.focal_planes)
            else:
                # Select by both path and z
                instance = next(i for i in sorted_instances
                                if (z in i.focal_planes and
                                    path in i.optical_paths))
        except StopIteration:
            raise WsiDicomNotFoundError(
                f"Instance for path: {path}, z: {z}", "group"
            )
        if z is None:
            z = instance.default_z
        if path is None:
            path = instance.default_path
        return instance

    def get_default_full(self) -> Image.Image:
        """Read full image using default z coordinate and path.

        Returns
        ----------
        Image.Image
            Full image of the group.
        """
        instance = self.default_instance
        z = instance.default_z
        path = instance.default_path
        region = Region(position=Point(x=0, y=0), size=self.size)
        image = self.get_region(region, z, path)
        return image

    def get_region(
        self,
        region: Region,
        z: Optional[float] = None,
        path: Optional[str] = None,
    ) -> Image.Image:
        """Read region defined by pixels.

        Parameters
        ----------
        location: int, int
            Upper left corner of region in pixels
        size: int
            Size of region in pixels
        z: Optional[float] = None
            Z coordinate, optional
        path: Optional[str] = None
            optical path, optional

        Returns
        ----------
        Image.Image
            Region as image
        """

        instance = self.get_instance(z, path)
        if z is None:
            z = instance.default_z
        if path is None:
            path = instance.default_path
        image = instance.image_data.stitch_tiles(region, path, z)
        return image

    def get_region_mm(
        self,
        region: RegionMm,
        z: Optional[float] = None,
        path: Optional[str] = None
    ) -> Image.Image:
        """Read region defined by mm.

        Parameters
        ----------
        location: float, float
            Upper left corner of region in mm
        size: float
            Size of region in mm
        z: Optional[float] = None
            Z coordinate, optional
        path: Optional[str] = None
            optical path, optional

        Returns
        ----------
        Image.Image
            Region as image
        """
        pixel_region = self.mm_to_pixel(region)
        image = self.get_region(pixel_region, z, path)
        return image

    def get_tile(
        self,
        tile: Point,
        z: Optional[float] = None,
        path: Optional[str] = None
    ) -> Image.Image:
        """Return tile at tile coordinate x, y as image.

        Parameters
        ----------
        tile: Point
            Tile x, y coordinate
        z: Optional[float] = None
            Z coordinate
        path: Optional[str] = None
            Optical path

        Returns
        ----------
        Image.Image
            The tile as image
        """

        instance = self.get_instance(z, path)
        if z is None:
            z = instance.default_z
        if path is None:
            path = instance.default_path
        return instance.image_data.get_tile(tile, z, path)

    def get_encoded_tile(
        self,
        tile: Point,
        z: Optional[float] = None,
        path: Optional[str] = None
    ) -> bytes:
        """Return tile at tile coordinate x, y as bytes.

        Parameters
        ----------
        tile: Point
            Tile x, y coordinate
        z: Optional[float] = None
            Z coordinate
        path: Optional[str] = None
            Optical path

        Returns
        ----------
        bytes
            The tile as bytes
        """
        instance = self.get_instance(z, path)
        if z is None:
            z = instance.default_z
        if path is None:
            path = instance.default_path
        return instance.image_data.get_encoded_tile(tile, z, path)

    def mm_to_pixel(self, region: RegionMm) -> Region:
        """Convert region in mm to pixel region.

        Parameters
        ----------
        region: RegionMm
            Region in mm

        Returns
        ----------
        Region
            Region in pixels
        """
        pixel_region = Region(
            position=region.position // self.pixel_spacing,
            size=region.size // self.pixel_spacing
        )
        if not self.valid_pixels(pixel_region):
            raise WsiDicomOutOfBoundsError(
                f"Region {region}", f"level size {self.size}"
            )
        return pixel_region

    def close(self) -> None:
        """Close all instances on the group."""
        for instance in self._instances.values():
            instance.close()

    def _validate_group(self):
        """Check that no file or instance in group is duplicate, and if strict
        instances in group matches. Raises WsiDicomMatchError otherwise.
        """
        instances = list(self.instances.values())
        base_instance = instances[0]
        for instance in instances[1:]:
            if not base_instance.matches(instance):
                raise WsiDicomMatchError(str(instance), str(self))

        WsiDataset.check_duplicate_dataset(self.datasets, self)
        WsiInstance.check_duplicate_instance(instances, self)

    @classmethod
    def _group_instances(
        cls,
        instances: Sequence[WsiInstance]
    ) -> OrderedDict[Size, List[WsiInstance]]:
        """Return instances grouped and sorted by image size.

        Parameters
        ----------
        instances: Sequence[WsiInstance]
            Instances to group by image size.

        Returns
        ----------
        OrderedDict[Size, List[WsiInstance]]:
            Instances grouped by size, with size as key.

        """
        grouped_instances: Dict[Size, List[WsiInstance]] = {}
        for instance in instances:
            try:
                grouped_instances[instance.size].append(instance)
            except KeyError:
                grouped_instances[instance.size] = [instance]
        return OrderedDict(sorted(
            grouped_instances.items(),
            key=lambda item: item[0].width,
            reverse=True)
        )

    def _group_instances_to_file(
        self,
    ) -> List[List[WsiInstance]]:
        """Group instances by properties that can't differ in a DICOM-file,
        i.e. the instances are grouped by output file.

        Returns
        ----------
        List[List[WsiInstance]]
            Instances grouped by common properties.
        """
        groups: DefaultDict[Any, List[WsiInstance]] = (
            defaultdict(list)
        )
        for instance in self.instances.values():
            groups[
                instance.image_data.photometric_interpretation,
                instance.image_data.transfer_syntax,
                instance.ext_depth_of_field,
                instance.ext_depth_of_field_planes,
                instance.ext_depth_of_field_plane_distance,
                instance.focus_method,
                instance.slice_spacing
            ].append(
                instance
            )
        return list(groups.values())

    @staticmethod
    def _list_image_data(
<<<<<<< HEAD
        instances: Sequence[WsiInstance]
    ) -> List[Tuple[Tuple[str, float], ImageData]]:
=======
        instances: List[WsiInstance]
    ) -> OrderedDict[Tuple[str, float], ImageData]:
>>>>>>> cbc5840d
        """Sort ImageData in instances by optical path and focal
        plane.

        Parameters
        ----------
        instances: Sequence[WsiInstance]
            List of instances with optical paths and focal planes to list and
            sort.

        Returns
        ----------
        OrderedDict[Tuple[str, float], ImageData]:
            ImageData sorted by optical path and focal plane.
        """
        output: Dict[Tuple[str, float], ImageData] = {}
        for instance in instances:
            for optical_path in instance.optical_paths:
                for z in instance.focal_planes:
                    if (optical_path, z) not in output:
                        output[optical_path, z] = instance.image_data
<<<<<<< HEAD
        return list(OrderedDict(output).items())

    @staticmethod
    def _get_number_of_frames(
        instances: Sequence[WsiInstance]
    ) -> int:
        """

        Parameters
        ----------
        instances: Sequence[WsiInstance]


        Returns
        ----------
        int
        """
        frames = 0
        for instance in instances:
            tiles = instance.image_data.tiled_size.area
            optical_paths = len(instance.optical_paths)
            focal_planes = len(instance.focal_planes)
            frames += tiles*optical_paths*focal_planes
        return frames
=======
        return OrderedDict(output)
>>>>>>> cbc5840d

    def save(
        self,
        output_path: str,
        uid_generator: Callable[..., UID],
        workers: int,
        chunk_size: int,
        offset_table: Optional[str]
    ) -> List[Path]:
        """Save a WsiDicomGroup to files in output_path. Instances are grouped
        by properties that cant differ in the same file:
            - photometric interpretation
            - transfer syntax
            - extended depth of field (and planes and distance)
            - focus method
            - spacing between slices
        Other properties are assumed to be equal or to be updated.

        Parameters
        ----------
        output_path: str
            Folder path to save files to.
        uid_generator: Callable[..., UID]
            Uid generator to use.
        workers: int
            Maximum number of thread workers to use.
        chunk_size: int
            Chunk size (number of tiles) to process at a time. Actual chunk
            size also depends on minimun_chunk_size from image_data.
        offset_table: Optional[str]
            Offset table to use, 'bot' basic offset table, 'eot' extended
            offset table, None - no offset table.

        Returns
        ----------
        List[str]
            List of paths of created files.
        """
        filepaths: List[Path] = []
        for instances in self._group_instances_to_file():
            uid = uid_generator()
            filepath = Path(os.path.join(output_path, uid + '.dcm'))
            transfer_syntax = instances[0].image_data.transfer_syntax
            image_data_list = self._list_image_data(instances)
            dataset = instances[0].dataset.as_tiled_full(image_data_list)
            with WsiDicomFileWriter(filepath) as wsi_file:
                wsi_file.write(
                    uid,
                    transfer_syntax,
                    dataset,
                    image_data_list,
                    workers,
                    chunk_size,
                    offset_table
                )
            filepaths.append(filepath)
        return filepaths


class WsiDicomLevel(WsiDicomGroup):
    """Represents a level in the pyramid and contains one or more instances
    having the same pyramid level index, pixel spacing, and size but possibly
    different focal planes and/or optical paths.
    """
    def __init__(
        self,
        instances: Sequence[WsiInstance],
        base_pixel_spacing: SizeMm
    ):
        """Create a level from list of WsiInstances. Asign the pyramid level
        index from pixel spacing of base level.

        Parameters
        ----------
        instances: Sequence[WsiInstance]
            Instances to build the level.
        base_pixel_spacing: SizeMm
            Pixel spacing of base level.
        """
        super().__init__(instances)
        self._base_pixel_spacing = base_pixel_spacing
        self._level = self._assign_level(self._base_pixel_spacing)

    def __repr__(self) -> str:
        return (
            f"{type(self).__name__}({self.instances}, "
            f"{self._base_pixel_spacing})"
        )

    def __str__(self) -> str:
        return self.pretty_str()

    def pretty_str(
        self,
        indent: int = 0,
        depth: Optional[int] = None
    ) -> str:
        string = (
            f'Level: {self.level}, size: {self.size} px, mpp: {self.mpp} um/px'
        )
        if depth is not None:
            depth -= 1
            if(depth < 0):
                return string
        string += (
            ' Instances: ' + dict_pretty_str(self.instances, indent, depth)
        )
        return string

    @property
    def pyramid(self) -> str:
        """Return string representation of the level"""
        return (
            f'Level [{self.level}]'
            f' tiles: {self.default_instance.tiled_size},'
            f' size: {self.size}, mpp: {self.mpp} um/px'
        )

    @property
    def tile_size(self) -> Size:
        return self.default_instance.tile_size

    @property
    def level(self) -> int:
        """Return pyramid level"""
        return self._level

    @classmethod
    def open(
        cls,
        instances: Sequence[WsiInstance],
    ) -> List['WsiDicomLevel']:
        """Return list of levels created wsi files.

        Parameters
        ----------
        files: Sequence[WsiInstance]
            Instances to create levels from.

        Returns
        ----------
        List[WsiDicomLevel]
            List of created levels.

        """
        levels: List['WsiDicomLevel'] = []
        instances_grouped_by_level = cls._group_instances(instances)
        base_group = list(instances_grouped_by_level.values())[0]
        base_pixel_spacing = base_group[0].pixel_spacing
        for level in instances_grouped_by_level.values():
            levels.append(cls(level, base_pixel_spacing))
        return levels

    def matches(self, other_level: 'WsiDicomGroup') -> bool:
        """Check if level matches other level. If strict common Uids should
        match. Wsi type and tile size should always match.

        Parameters
        ----------
        other_level: WsiDicomGroup
            Other level to match against.

        Returns
        ----------
        bool
            True if other level matches.
        """
        other_level = cast(WsiDicomLevel, other_level)
        return (
            self.uids.matches(other_level.uids) and
            other_level.wsi_type == self.wsi_type and
            other_level.tile_size == self.tile_size
        )

    def get_highest_level(self) -> int:
        """Return highest deep zoom scale that can be produced
        from the image in the level.

        Returns
        ----------
        int
            Relative level where the pixel size becomes 1x1
        """
        return math.ceil(math.log2(max(self.size.width, self.size.height)))

    def get_scaled_tile(
        self,
        tile: Point,
        level: int,
        z: Optional[float] = None,
        path: Optional[str] = None
    ) -> Image.Image:
        """Return tile in another level by scaling a region.
        If the tile is an edge tile, the resulting tile is croped
        to remove part outside of the image (as defiend by level size).

        Parameters
        ----------
        tile: Point
            Non scaled tile coordinate
        level: int
            Level to scale from
        z: Optional[float] = None
            Z coordinate
        path: Optional[str] = None
            Optical path

        Returns
        ----------
        Image.Image
            A tile image
        """
        scale = self.calculate_scale(level)
        instance = self.get_instance(z, path)
        scaled_region = Region.from_tile(tile, instance.tile_size) * scale
        cropped_region = scaled_region.crop(instance.image_data.image_size)
        if not self.valid_pixels(cropped_region):
            raise WsiDicomOutOfBoundsError(
                f"Region {cropped_region}", f"level size {self.size}"
            )
        image = self.get_region(cropped_region, z, path)
        tile_size = cropped_region.size/scale
        image = image.resize(
            tile_size.to_tuple(),
            resample=Image.BILINEAR
        )
        return image

    def get_scaled_encoded_tile(
        self,
        tile: Point,
        scale: int,
        z: Optional[float] = None,
        path: Optional[str] = None
    ) -> bytes:
        """Return encoded tile in another level by scaling a region.

        Parameters
        ----------
        tile: Point
            Non scaled tile coordinate
        level: int
           Level to scale from
        z: Optional[float] = None
            Z coordinate
        path: Optional[str] = None
            Optical path

        Returns
        ----------
        bytes
            A transfer syntax encoded tile
        """
        image = self.get_scaled_tile(tile, scale, z, path)
        instance = self.get_instance(z, path)
        return instance.image_data.encode(image)

    def calculate_scale(self, level_to: int) -> int:
        """Return scaling factor to given level.

        Parameters
        ----------
        level_to -- index of level to scale to

        Returns
        ----------
        int
            Scaling factor between this level and given level
        """
        return int(2 ** (level_to - self.level))

    def _assign_level(self, base_pixel_spacing: SizeMm) -> int:
        """Return (2^level scale factor) based on pixel spacing.
        Will round to closest integer. Raises NotImplementedError if level is
        to far from integer.

        Parameters
        ----------
        base_pixel_spacing: SizeMm
            The pixel spacing of the base lavel

        Returns
        ----------
        int
            The pyramid order of the level
        """
        float_level = math.log2(
            self.pixel_spacing.width/base_pixel_spacing.width
        )
        level = int(round(float_level))
        TOLERANCE = 1e-2
        if not math.isclose(float_level, level, rel_tol=TOLERANCE):
            raise NotImplementedError(f"Levels needs to be integer")
        return level

    def create_child(
        self,
        scale: int,
        output_path: Path,
        uid_generator: Callable[..., UID],
        workers: int,
        chunk_size: int,
        offset_table: Optional[str]
    ) -> 'WsiDicomLevel':
        """Creates a new WsiDicomLevel from this level by scaling the image
        data.

        Parameters
        ----------
        scale: int
            Scale factor.
        output_path: Path
            The path to write child to.
        uid_generator: Callable[..., UID]
            Uid generator to use.
        workers: int
            Maximum number of thread workers to use.
        chunk_size: int
            Chunk size (number of tiles) to process at a time. Actual chunk
            size also depends on minimun_chunk_size from image_data.
        offset_table: Optional[str]
            Offset table to use, 'bot' basic offset table, 'eot' extended
            offset table, None - no offset table.

        Returns
        ----------
        'WsiDicomLevel'
            Created scaled level.
        """
        filepaths: List[Path] = []
        if not isinstance(scale, int) or scale < 2:
            raise ValueError(
                "Scale must be integer and larger than 2"
            )
        if not isinstance(
            self.default_instance.image_data,
            WsiDicomImageData
        ):
            raise NotImplementedError(
                "Can only construct pyramid from DICOM WSI files"
            )

        for instances in self._group_instances_to_file():
            uid = uid_generator()
            filepath = Path(os.path.join(output_path, uid + '.dcm'))
            transfer_syntax = instances[0].image_data.transfer_syntax
            image_data_list = self._list_image_data(instances)
            dataset = instances[0].dataset.as_tiled_full(
                image_data_list,
                scale
            )

            with WsiDicomFileWriter(filepath) as wsi_file:
                wsi_file.write(
                    uid,
                    transfer_syntax,
                    dataset,
                    image_data_list,
                    workers,
                    chunk_size,
                    offset_table,
                    scale
                )
            filepaths.append(filepath)

        created_instances = WsiInstance.open(
            [WsiDicomFile(filepath) for filepath in filepaths],
            self.uids,
            self.tile_size
        )
        return WsiDicomLevel(created_instances, self._base_pixel_spacing)


class WsiDicomSeries(metaclass=ABCMeta):
    """Represents a series of WsiDicomGroups with the same image flavor, e.g.
    pyramidal levels, lables, or overviews.
    """

    def __init__(self, groups: Sequence[WsiDicomGroup]):
        """Create a WsiDicomSeries from list of WsiDicomGroups.

        Parameters
        ----------
        groups: Sequence[WsiDicomGroup]
            List of groups to include in the series.
        """
        self._groups = groups

        if len(self.groups) != 0 and self.groups[0].uids is not None:
            self._uids = self._validate_series(self.groups)
        else:
            self._uids = None

    def __repr__(self) -> str:
        return f"{type(self).__name__}({self.groups})"

    def __str__(self) -> str:
        return f"{type(self).__name__} of groups {self.groups}"

    def __getitem__(self, index: int) -> WsiDicomGroup:
        """Get group by index.

        Parameters
        ----------
        index: int
            Index in series to get

        Returns
        ----------
        WsiDicomGroup
            The group at index in the series
        """
        return self.groups[index]

    def __len__(self) -> int:
        return len(self.groups)

    @property
    @abstractmethod
    def wsi_type(self) -> str:
        """Should return the wsi type of the series ('VOLUME', 'LABEL', or
        'OVERVIEW'"""
        raise NotImplementedError()

    @property
    def groups(self) -> Sequence[WsiDicomGroup]:
        """Return contained groups."""
        return self._groups

    @property
    def uids(self) -> Optional[SlideUids]:
        """Return uids."""
        return self._uids

    @property
    def mpps(self) -> List[SizeMm]:
        """Return contained mpp (um/px)."""
        return [group.mpp for group in self.groups]

    @property
    def files(self) -> List[Path]:
        """Return contained files."""
        series_files = [series.files for series in self.groups]
        return [file for sublist in series_files for file in sublist]

    @property
    def datasets(self) -> List[WsiDataset]:
        """Return contained datasets."""

        series_datasets = [
            series.datasets for series in self.groups
        ]
        return [
            dataset for sublist in series_datasets for dataset in sublist
        ]

    @property
    def instances(self) -> List[WsiInstance]:
        """Return contained instances"""
        series_instances = [
            series.instances.values() for series in self.groups
        ]
        return [
            instance for sublist in series_instances for instance in sublist
        ]

    @classmethod
    @abstractmethod
    def open(cls, instances: Sequence[WsiInstance]) -> 'WsiDicomSeries':
        raise NotImplementedError

    def _validate_series(
            self,
<<<<<<< HEAD
            groups: Union[Sequence[WsiDicomGroup], Sequence[WsiDicomLevel]]
    ) -> Optional[BaseUids]:
=======
            groups: Union[List[WsiDicomGroup], List[WsiDicomLevel]]
    ) -> Optional[SlideUids]:
>>>>>>> cbc5840d
        """Check that no files or instances in series is duplicate and that
        all groups in series matches.
        Raises WsiDicomMatchError otherwise.
        Returns the matching base uid. If list of groups is empty, return None.

        Parameters
        ----------
        groups: Union[Sequence[WsiDicomGroup], Sequence[WsiDicomLevel]]
            List of groups or levels to check

        Returns
        ----------
        Optional[SlideUids]:
            Matching uids
        """
        WsiDataset.check_duplicate_dataset(self.datasets, self)
        WsiInstance.check_duplicate_instance(self.instances, self)

        try:
            base_group = groups[0]
            if base_group.wsi_type != self.wsi_type:
                raise WsiDicomMatchError(
                    str(base_group), str(self)
                )
            for group in groups[1:]:
                if not group.matches(base_group):
                    raise WsiDicomMatchError(
                        str(group), str(self)
                    )
            return base_group.uids
        except IndexError:
            return None

    def close(self) -> None:
        """Close all groups in the series."""
        for group in self.groups:
            group.close()

    def save(
        self,
        output_path: str,
        uid_generator: Callable[..., UID],
        workers: int,
        chunk_size: int,
        offset_table: Optional[str]
    ) -> List[Path]:
        """Save WsiDicomSeries as DICOM-files in path.

        Parameters
        ----------
        output_path: str
        uid_generator: Callable[..., UID]
             Function that can gernerate unique identifiers.
        workers: int
            Maximum number of thread workers to use.
        chunk_size:
            Chunk size (number of tiles) to process at a time. Actual chunk
            size also depends on minimun_chunk_size from image_data.
        offset_table: Optional[str] = 'bot'
            Offset table to use, 'bot' basic offset table, 'eot' extended
            offset table, None - no offset table.

        Returns
        ----------
        List[Path]
            List of paths of created files.
        """
        filepaths: List[Path] = []
        for group in self.groups:
            group_file_paths = group.save(
                output_path,
                uid_generator,
                workers,
                chunk_size,
                offset_table
            )
            filepaths.extend(group_file_paths)
        return filepaths


class WsiDicomLabels(WsiDicomSeries):
    """Represents a series of WsiDicomGroups of the label wsi flavor."""
    WSI_TYPE = 'LABEL'

    @property
    def wsi_type(self) -> str:
        return self.WSI_TYPE

    @classmethod
    def open(
        cls,
        instances: Sequence[WsiInstance]
    ) -> 'WsiDicomLabels':
        """Return labels created from wsi files.

        Parameters
        ----------
        instances: Sequence[WsiInstance]
            Instances to create labels from.

        Returns
        ----------
        WsiDicomOverviews
            Created labels.
        """
        labels = WsiDicomGroup.open(instances)
        return cls(labels)


class WsiDicomOverviews(WsiDicomSeries):
    """Represents a series of WsiDicomGroups of the overview wsi flavor."""
    WSI_TYPE = 'OVERVIEW'

    @property
    def wsi_type(self) -> str:
        return self.WSI_TYPE

    @classmethod
    def open(
        cls,
        instances: Sequence[WsiInstance]
    ) -> 'WsiDicomOverviews':
        """Return overviews created from wsi files.

        Parameters
        ----------
        instances: Sequence[WsiInstance]
            Instances to create overviews from.

        Returns
        ----------
        WsiDicomOverviews
            Created overviews.
        """
        overviews = WsiDicomGroup.open(instances)
        return cls(overviews)


class WsiDicomLevels(WsiDicomSeries):
    """Represents a series of WsiDicomGroups of the volume (e.g. pyramidal
    level) wsi flavor."""
    WSI_TYPE = 'VOLUME'

    @property
    def wsi_type(self) -> str:
        return self.WSI_TYPE

    @classmethod
    def open(
        cls,
        instances: Sequence[WsiInstance]
    ) -> 'WsiDicomLevels':
        """Return overviews created from wsi files.

        Parameters
        ----------
        instances: Sequence[WsiInstance]
            Instances to create levels from.

        Returns
        ----------
        WsiDicomOverviews
            Created levels.
        """
        levels = WsiDicomLevel.open(instances)
        return cls(levels)

    def __init__(self, levels: Sequence[WsiDicomLevel]):
        """Holds a stack of levels.

        Parameters
        ----------
        levels: Sequence[WsiDicomLevel]
            List of levels to include in series
        """
        self._levels = OrderedDict(
            (level.level, level)
            for level in sorted(levels, key=lambda level: level.level)
        )
        if len(self.groups) != 0 and self.groups[0].uids is not None:
            self._uids = self._validate_series(self.groups)
        else:
            self._uids = None

    @property
    def pyramid(self) -> str:
        """Return string representation of pyramid"""
        return (
            'Pyramid levels in file:\n'
            + '\n'.join(
                [str_indent(2) + level.pyramid
                 for level in self._levels.values()]
            )
        )

    @property
    def groups(self) -> List[WsiDicomGroup]:
        """Return contained groups"""
        return list(self._levels.values())

    @property
    def levels(self) -> List[int]:
        """Return contained levels"""
        return list(self._levels.keys())

    @property
    def highest_level(self) -> int:
        """Return highest valid pyramid level (which results in a 1x1 image)"""
        return self.base_level.get_highest_level()

    @property
    def base_level(self) -> WsiDicomLevel:
        """Return the base level of the pyramid"""
        return self._levels[0]

    def valid_level(self, level: int) -> bool:
        """Check that given level is less or equal to the highest level
        (1x1 pixel level).

        Parameters
        ----------
        level: int
            The level to check

        Returns
        ----------
        bool
            True if level is valid
        """
        return level <= self.highest_level

    def get_level(self, level: int) -> WsiDicomLevel:
        """Return wsi level.

        Parameters
        ----------
        level: int
            The level of the wsi level to return

        Returns
        ----------
        WsiDicomLevel
            The searched level
        """
        try:
            return self._levels[level]
        except KeyError:
            raise WsiDicomNotFoundError(
                f"Level of {level}", "level series"
            )

    def get_closest_by_level(self, level: int) -> WsiDicomLevel:
        """Search for level that is closest to and smaller than the given
        level.

        Parameters
        ----------
        level: int
            The level to search for

        Returns
        ----------
        WsiDicomLevel
            The level closest to searched level
        """
        if not self.valid_level(level):
            raise WsiDicomOutOfBoundsError(
                f"Level {level}", f"maximum level {self.highest_level}"
            )
        closest_level = 0
        closest = None
        for wsi_level in self._levels.values():
            if((level >= wsi_level.level) and
               (closest_level <= wsi_level.level)):
                closest_level = wsi_level.level
                closest = wsi_level
        if closest is None:
            raise WsiDicomNotFoundError(
                f"Level for {level}", "level series"
            )
        return closest

    def get_closest_by_size(self, size: Size) -> WsiDicomLevel:
        """Search for level that by size is closest to and larger than the
        given size.

        Parameters
        ----------
        size: Size
            The size to search for

        Returns
        ----------
        WsiDicomLevel
            The level with size closest to searched size
        """
        closest_size = self.groups[0].size
        closest = None
        for wsi_level in self._levels.values():
            if((size.width <= wsi_level.size.width) and
               (wsi_level.size.width <= closest_size.width)):
                closest_size = wsi_level.size
                closest = wsi_level
        if closest is None:
            raise WsiDicomNotFoundError(
                f"Level for size {size}", "level series"
            )
        return closest

    def get_closest_by_pixel_spacing(
        self,
        pixel_spacing: SizeMm
    ) -> WsiDicomLevel:
        """Search for level that by pixel spacing is closest to and smaller
        than the given pixel spacing. Only the spacing in x-axis is used.

        Parameters
        ----------
        pixel_spacing: SizeMm
            Pixel spacing to search for

        Returns
        ----------
        WsiDicomLevel
            The level with pixel spacing closest to searched spacing
        """
        closest_pixel_spacing: float = 0
        closest = None
        for wsi_level in self._levels.values():
            if((pixel_spacing.width >= wsi_level.pixel_spacing.width) and
               (closest_pixel_spacing <= wsi_level.pixel_spacing.width)):
                closest_pixel_spacing = wsi_level.pixel_spacing.width
                closest = wsi_level
        if closest is None:
            raise WsiDicomNotFoundError(
                f"Level for pixel spacing {pixel_spacing}", "level series")
        return closest

    def construct_pyramid(
        self,
        highest_level: int,
        uid_generator: Callable[..., UID] = generate_uid,
        workers: Optional[int] = None,
        chunk_size: int = 100,
        offset_table: Optional[str] = 'bot',
        add_to_excisting: bool = True
    ) -> List[Path]:
        """Construct missing pyramid levels from excisting levels.

        Parameters
        ----------
        highest_level: int
        uid_generator: Callable[..., UID] = pydicom.uid.generate_uid
             Function that can gernerate unique identifiers.
        workers: Optional[int] = None
            Maximum number of thread workers to use.
        chunk_size: int = 100
            Chunk size (number of tiles) to process at a time. Actual chunk
            size also depends on minimun_chunk_size from image_data.
        offset_table: Optional[str] = 'bot'
            Offset table to use, 'bot' basic offset table, 'eot' extended
            offset table, None - no offset table.
        add_to_excisting: bool = True
            If to add the created levels to excisting levels.

        Returns
        ----------
        List[Path]
            List of paths of created files.
        """
        if workers is None:
            cpus = os.cpu_count()
            if cpus is None:
                workers = 1
            else:
                workers = cpus

        filepaths: List[Path] = []

        for pyramid_level in range(highest_level):
            if pyramid_level not in self._levels.keys():
                # Find the closest larger level for missing level
                closest_level = self.get_closest_by_level(pyramid_level)
                # Create scaled level
                output_path = closest_level.files[0].parent
                new_level = closest_level.create_child(
                    scale=2,
                    output_path=output_path,
                    uid_generator=uid_generator,
                    workers=workers,
                    chunk_size=chunk_size,
                    offset_table=offset_table
                )
                # Add level to available levels
                if add_to_excisting:
                    self._levels[new_level.level] = new_level
                else:
                    new_level.close()
                filepaths += new_level.files
        return filepaths


class WsiDicom:
    """Represent a wsi slide containing pyramidal levels and optionally
    labels and/or overviews."""
    def __init__(
        self,
        levels: WsiDicomLevels,
        labels: WsiDicomLabels,
        overviews: WsiDicomOverviews,
        annotations: Sequence[AnnotationInstance] = []
    ):
        """Holds wsi dicom levels, labels and overviews.

        Parameters
        ----------
        levels: WsiDicomLevels
            Series of pyramidal levels.
        labels: WsiDicomLabels
            Series of label images.
        overviews: WsiDicomOverviews
            Series of overview images
        annotations: Sequence[AnnotationInstance] = []
            Sup-222 annotation instances.
        """
        self._levels = levels
        self._labels = labels
        self._overviews = overviews
        self.annotations = annotations

        self.uids = self._validate_collection(
            [self.levels, self.labels, self.overviews]
        )

        self.optical = OpticalManager.open(
            levels.instances + labels.instances + overviews.instances
        )

        if self.annotations != []:
            for annotation in self.annotations:
                if annotation.slide_uids != self.uids:
                    warnings.warn("Annotations uids does not match")

        self.__enter__()

    def __enter__(self):
        return self

    def __exit__(self, exc_type, exc_val, exc_tb):
        self.close()

    def __repr__(self) -> str:
        return (
            f"{type(self).__name__}({self.levels}, {self.labels}"
            f"{self.overviews}, {self.annotations})"
        )

    def __str__(self) -> str:
        return self.pretty_str()

    @property
    def base_level(self) -> WsiDicomLevel:
        return self.levels.base_level

    @property
    def size(self) -> Size:
        """Return pixel size of base level."""
        return self.base_level.size

    @property
    def tile_size(self) -> Size:
        """Return tile size of levels."""
        return self.base_level.tile_size

    @property
    def levels(self) -> WsiDicomLevels:
        """Return contained levels"""
        if self._levels is not None:
            return self._levels
        raise WsiDicomNotFoundError("levels", str(self))

    @property
    def labels(self) -> WsiDicomLabels:
        """Return contained labels"""
        if self._labels is not None:
            return self._labels
        raise WsiDicomNotFoundError("labels", str(self))

    @property
    def overviews(self) -> WsiDicomOverviews:
        """Return contained overviews"""
        if self._overviews is not None:
            return self._overviews
        raise WsiDicomNotFoundError("overviews", str(self))

    @property
    def files(self) -> List[Path]:
        """Return contained files"""
        return self.levels.files + self.labels.files + self.overviews.files

    @property
    def datasets(self) -> List[WsiDataset]:
        """Return contained datasets."""
        return (
            self.levels.datasets
            + self.labels.datasets
            + self.overviews.datasets
        )

    @property
    def instances(self) -> List[WsiInstance]:
        """Return contained instances"""
        return (
            self.levels.instances
            + self.labels.instances
            + self.overviews.instances
        )

    @property
    def frame_of_reference(self) -> Optional[UID]:
        return self.uids.frame_of_reference

    def pretty_str(
        self,
        indent: int = 0,
        depth: Optional[int] = None
    ) -> str:
        string = self.__class__.__name__
        if depth is not None:
            depth -= 1
            if(depth < 0):
                return string
        return (
            string + ' of levels:\n'
            + list_pretty_str(self.levels.groups, indent, depth, 0, 2)
        )

    @classmethod
    def open(
        cls,
        path: Union[str, Sequence[str], Path, Sequence[Path]]
    ) -> 'WsiDicom':
        """Open valid wsi dicom files in path and return a WsiDicom object.
        Non-valid files are ignored.

        Parameters
        ----------
        path: Union[str, Sequence[str], Path, Sequence[Path]]
            Path to files to open

        Returns
        ----------
        WsiDicom
            Object created from wsi dicom files in path
        """
        filepaths = cls._get_filepaths(path)
        level_files: List[WsiDicomFile] = []
        label_files: List[WsiDicomFile] = []
        overview_files: List[WsiDicomFile] = []
        annotation_files: List[Path] = []

        for filepath in cls._filter_paths(filepaths):
            sop_class_uid = cls._get_sop_class_uid(filepath)
            if sop_class_uid == WSI_SOP_CLASS_UID:
                wsi_file = WsiDicomFile(filepath)
                if(wsi_file.wsi_type == WsiDicomLevels.WSI_TYPE):
                    level_files.append(wsi_file)
                elif(wsi_file.wsi_type == WsiDicomLabels.WSI_TYPE):
                    label_files.append(wsi_file)
                elif(wsi_file.wsi_type == WsiDicomOverviews.WSI_TYPE):
                    overview_files.append(wsi_file)
                else:
                    wsi_file.close()
            elif sop_class_uid == ANN_SOP_CLASS_UID:
                annotation_files.append(filepath)

        base_dataset = cls._get_base_dataset(level_files)
        slide_uids = base_dataset.slide_uids
        base_tile_size = base_dataset.tile_size
        level_instances = WsiInstance.open(
            level_files,
            slide_uids,
            base_tile_size
        )
        label_instances = WsiInstance.open(label_files, slide_uids)
        overview_instances = WsiInstance.open(overview_files, slide_uids)

        levels = WsiDicomLevels.open(level_instances)
        labels = WsiDicomLabels.open(label_instances)
        overviews = WsiDicomOverviews.open(overview_instances)
        annotations = AnnotationInstance.open(annotation_files)

        return cls(levels, labels, overviews, annotations)

    def read_label(self, index: int = 0) -> Image.Image:
        """Read label image of the whole slide. If several label
        images are present, index can be used to select a specific image.

        Parameters
        ----------
        index: int
            Index of the label image to read

        Returns
        ----------
        Image.Image
            label as image
        """
        try:
            label = self.labels[index]
            return label.get_default_full()
        except IndexError:
            raise WsiDicomNotFoundError("label", "series")

    def read_overview(self, index: int = 0) -> Image.Image:
        """Read overview image of the whole slide. If several overview
        images are present, index can be used to select a specific image.

        Parameters
        ----------
        index: int
            Index of the overview image to read

        Returns
        ----------
        Image.Image
            Overview as image
        """
        try:
            overview = self.overviews[index]
            return overview.get_default_full()
        except IndexError:
            raise WsiDicomNotFoundError("overview", "series")

    def read_thumbnail(
        self,
        size: Tuple[int, int],
        z: Optional[float] = None,
        path: Optional[str] = None
    ) -> Image.Image:
        """Read thumbnail image of the whole slide with dimensions
        no larger than given size.

        Parameters
        ----------
        size: int, int
            Upper size limit for thumbnail
        z: Optional[float] = None
            Z coordinate, optional
        path: Optional[str] = None
            optical path, optional

        Returns
        ----------
        Image.Image
            Thumbnail as image
        """
        thumbnail_size = Size.from_tuple(size)
        level = self.levels.get_closest_by_size(thumbnail_size)
        region = Region(position=Point(0, 0), size=level.size)
        image = level.get_region(region, z, path)
        image.thumbnail((size), resample=Image.BILINEAR)
        return image

    def read_region(
        self,
        location: Tuple[int, int],
        level: int,
        size: Tuple[int, int],
        z: Optional[float] = None,
        path: Optional[str] = None
    ) -> Image.Image:
        """Read region defined by pixels.

        Parameters
        ----------
        location: int, int
            Upper left corner of region in pixels
        level: int
            Level in pyramid
        size: int
            Size of region in pixels
        z: Optional[float] = None
            Z coordinate, optional
        path: Optional[str] = None
            optical path, optional

        Returns
        ----------
        Image.Image
            Region as image
        """
        wsi_level = self.levels.get_closest_by_level(level)
        scale_factor = wsi_level.calculate_scale(level)
        scaled_region = Region(
            position=Point.from_tuple(location),
            size=Size.from_tuple(size)
        ) * scale_factor

        if not wsi_level.valid_pixels(scaled_region):
            raise WsiDicomOutOfBoundsError(
                f"Region {scaled_region}", f"level size {wsi_level.size}"
            )
        image = wsi_level.get_region(scaled_region, z, path)
        if(scale_factor != 1):
            image = image.resize((size), resample=Image.BILINEAR)
        return image

    def read_region_mm(
        self,
        location: Tuple[float, float],
        level: int,
        size: Tuple[float, float],
        z: Optional[float] = None,
        path: Optional[str] = None
    ) -> Image.Image:
        """Read image from region defined in mm.

        Parameters
        ----------
        location: float, float
            Upper left corner of region in mm
        level: int
            Level in pyramid
        size: float
            Size of region in mm
        z: Optional[float] = None
            Z coordinate, optional
        path: Optional[str] = None
            optical path, optional

        Returns
        ----------
        Image.Image
            Region as image
        """
        wsi_level = self.levels.get_closest_by_level(level)
        scale_factor = wsi_level.calculate_scale(level)
        region = RegionMm(
            position=PointMm.from_tuple(location),
            size=SizeMm.from_tuple(size)
        )
        image = wsi_level.get_region_mm(region, z, path)
        image_size = (
            Size(width=image.size[0], height=image.size[1]) // scale_factor
        )
        return image.resize(image_size.to_tuple(), resample=Image.BILINEAR)

    def read_region_mpp(
        self,
        location: Tuple[float, float],
        mpp: float,
        size: Tuple[float, float],
        z: Optional[float] = None,
        path: Optional[str] = None
    ) -> Image.Image:
        """Read image from region defined in mm with set pixel spacing.

        Parameters
        ----------
        location: float, float
            Upper left corner of region in mm
        mpp: float
            Requested pixel spacing (um/pixel)
        size: float
            Size of region in mm
        z: Optional[float] = None
            Z coordinate, optional
        path: Optional[str] = None
            optical path, optional

        Returns
        ----------
        Image.Image
            Region as image
        """
        pixel_spacing = mpp/1000.0
        wsi_level = self.levels.get_closest_by_pixel_spacing(
            SizeMm(pixel_spacing, pixel_spacing)
        )
        region = RegionMm(
            position=PointMm.from_tuple(location),
            size=SizeMm.from_tuple(size)
        )
        image = wsi_level.get_region_mm(region, z, path)
        image_size = SizeMm(width=size[0], height=size[1]) // pixel_spacing
        return image.resize(image_size.to_tuple(), resample=Image.BILINEAR)

    def read_tile(
        self,
        level: int,
        tile: Tuple[int, int],
        z: Optional[float] = None,
        path: Optional[str] = None
    ) -> Image.Image:
        """Read tile in pyramid level as image.

        Parameters
        ----------
        level: int
            Pyramid level
        tile: int, int
            tile xy coordinate
        z: Optional[float] = None
            Z coordinate, optional
        path: Optional[str] = None
            optical path, optional

        Returns
        ----------
        Image.Image
            Tile as image
        """
        tile_point = Point.from_tuple(tile)
        try:
            wsi_level = self.levels.get_level(level)
            return wsi_level.get_tile(tile_point, z, path)
        except WsiDicomNotFoundError:
            # Scale from closest level
            wsi_level = self.levels.get_closest_by_level(level)
            return wsi_level.get_scaled_tile(
                tile_point,
                level,
                z,
                path)

    def read_encoded_tile(
        self,
        level: int,
        tile: Tuple[int, int],
        z: Optional[float] = None,
        path: Optional[str] = None
    ) -> bytes:
        """Read tile in pyramid level as encoded bytes. For non-existing levels
        the tile is scaled down from a lower level, using the similar encoding.

        Parameters
        ----------
        level: int
            Pyramid level
        tile: int, int
            tile xy coordinate
        z: Optional[float] = None
            Z coordinate, optional
        path: Optional[str] = None
            optical path, optional

        Returns
        ----------
        bytes
            Tile in file encoding.
        """
        tile_point = Point.from_tuple(tile)
        try:
            wsi_level = self.levels.get_level(level)
            return wsi_level.get_encoded_tile(tile_point, z, path)
        except WsiDicomNotFoundError:
            # Scale from closest level
            wsi_level = self.levels.get_closest_by_level(level)
            return wsi_level.get_scaled_encoded_tile(
                tile_point,
                level,
                z,
                path
            )

    def get_instance(
        self,
        level: int,
        z: Optional[float] = None,
        path: Optional[str] = None
    ) -> WsiInstance:

        """Return instance fullfilling level, z and/or path.

        Parameters
        ----------
        level: int
            Pyramid level
        z: Optional[float] = None
            Z coordinate, optional
        path: Optional[str] = None
            optical path, optional

        Returns
        ----------
        WsiInstance:
            Instance
        """
        wsi_level = self.levels.get_level(level)
        return wsi_level.get_instance(z, path)

    def close(self) -> None:
        """Close all files."""
        for series in [self.levels, self.overviews, self.labels]:
            series.close()

    def save(
        self,
        output_path: str,
        uid_generator: Callable[..., UID] = generate_uid,
        workers: Optional[int] = None,
        chunk_size: Optional[int] = None,
        offset_table: Optional[str] = 'bot'
    ) -> List[Path]:
        """Save wsi as DICOM-files in path. Instances for the same pyramid
        level will be combined when possible to one file (e.g. not split
        for optical paths or focal planes). If instances are sparse tiled they
        will be converted to full tiled by inserting blank tiles. The PixelData
        will contain a basic offset table. All instance uids will be changed.

        Parameters
        ----------
        output_path: str
        uid_generator: Callable[..., UID] = pydicom.uid.generate_uid
             Function that can gernerate unique identifiers.
        workers: Optional[int] = None
            Maximum number of thread workers to use.
        chunk_size: Optional[int] = None
            Chunk size (number of tiles) to process at a time. Actual chunk
            size also depends on minimun_chunk_size from image_data.
        offset_table: Optional[str] = 'bot'
            Offset table to use, 'bot' basic offset table, 'eot' extended
            offset table, None - no offset table.

        Returns
        ----------
        List[Path]
            List of paths of created files.
        """
        if workers is None:
            cpus = os.cpu_count()
            if cpus is None:
                workers = 1
            else:
                workers = cpus
        if chunk_size is None:
            chunk_size = 100

        collections: List[WsiDicomSeries] = [
            self.levels, self.labels, self.overviews
        ]

        filepaths: List[Path] = []
        for collection in collections:
            collection_filepaths = collection.save(
                output_path,
                uid_generator,
                workers,
                chunk_size,
                offset_table
            )
            filepaths.extend(collection_filepaths)
        return filepaths

    @staticmethod
    def _get_sop_class_uid(path: Path) -> UID:
        metadata: FileMetaDataset = read_file_meta_info(path)
        return metadata.MediaStorageSOPClassUID

    @staticmethod
    def _get_filepaths(path: Union[str, Sequence[str], Path, Sequence[Path]]):
        """Return file paths to files in path.
        If path is folder, return list of folder files in path.
        If path is single file, return list of that path.
        If path is list, return list of paths that are files.
        Raises WsiDicomNotFoundError if no files found

        Parameters
        ----------
        path: path: Union[str, Sequence[str], Path, Sequence[Path]]
            Path to folder, file or list of files

        Returns
        ----------
        List[Path]
            List of found file paths
        """
        if isinstance(path, (str, Path)):
            single_path = Path(path)
            if single_path.is_dir():
                return list(single_path.iterdir())
            elif single_path.is_file():
                return [single_path]
        elif isinstance(path, list):
            multiple_paths = [
                Path(file_path) for file_path in path
                if Path(file_path).is_file()
            ]
            if multiple_paths != []:
                return multiple_paths

        raise WsiDicomNotFoundError("No files found", str(path))

    @staticmethod
    def _get_base_dataset(
        files: Sequence[WsiDicomFile]
    ) -> WsiDataset:
        """Return file with largest image (width) from list of files.

        Parameters
        ----------
        files: Sequence[WsiDicomFile]
           List of files.

        Returns
        ----------
        WsiDataset
            Base layer dataset.
        """
        base_size = Size(0, 0)
        base_dataset = files[0].dataset
        for file in files[1:]:
            if file.dataset.image_size.width > base_size.width:
                base_dataset = file.dataset
                base_size = file.dataset.image_size
        return base_dataset

    @staticmethod
    def _filter_paths(filepaths: Sequence[Path]) -> List[Path]:
        """Filter list of paths to only include valid dicom files.

        Parameters
        ----------
        filepaths: Sequence[Path]
            Paths to filter

        Returns
        ----------
        List[Path]
            List of paths with dicom files
        """
        return [
            path for path in filepaths if path.is_file() and is_dicom(path)
        ]

    def _validate_collection(
        self,
<<<<<<< HEAD
        series: Sequence[WsiDicomSeries]
    ) -> BaseUids:
=======
        series: List[WsiDicomSeries]
    ) -> SlideUids:
>>>>>>> cbc5840d
        """Check that no files or instance in collection is duplicate, and, if
        strict, that all series have the same base uids.
        Raises WsiDicomMatchError otherwise. Returns base uid for collection.

        Parameters
        ----------
        series: Sequence[WsiDicomSeries]
            List of series to check.

        Returns
        ----------
        SlideUids
            Matching uids
        """
        WsiDataset.check_duplicate_dataset(self.datasets, self)
        WsiInstance.check_duplicate_instance(self.instances, self)

        try:
            slide_uids = next(
                item.uids for item in series if item.uids is not None
            )
        except StopIteration:
            raise WsiDicomNotFoundError("Valid series", "in collection")
        for item in series:
            if item.uids is not None and item.uids != slide_uids:
                raise WsiDicomMatchError(str(item), str(self))
        return slide_uids<|MERGE_RESOLUTION|>--- conflicted
+++ resolved
@@ -519,13 +519,8 @@
 
     @staticmethod
     def _list_image_data(
-<<<<<<< HEAD
         instances: Sequence[WsiInstance]
-    ) -> List[Tuple[Tuple[str, float], ImageData]]:
-=======
-        instances: List[WsiInstance]
     ) -> OrderedDict[Tuple[str, float], ImageData]:
->>>>>>> cbc5840d
         """Sort ImageData in instances by optical path and focal
         plane.
 
@@ -546,34 +541,7 @@
                 for z in instance.focal_planes:
                     if (optical_path, z) not in output:
                         output[optical_path, z] = instance.image_data
-<<<<<<< HEAD
-        return list(OrderedDict(output).items())
-
-    @staticmethod
-    def _get_number_of_frames(
-        instances: Sequence[WsiInstance]
-    ) -> int:
-        """
-
-        Parameters
-        ----------
-        instances: Sequence[WsiInstance]
-
-
-        Returns
-        ----------
-        int
-        """
-        frames = 0
-        for instance in instances:
-            tiles = instance.image_data.tiled_size.area
-            optical_paths = len(instance.optical_paths)
-            focal_planes = len(instance.focal_planes)
-            frames += tiles*optical_paths*focal_planes
-        return frames
-=======
         return OrderedDict(output)
->>>>>>> cbc5840d
 
     def save(
         self,
@@ -1047,13 +1015,8 @@
 
     def _validate_series(
             self,
-<<<<<<< HEAD
-            groups: Union[Sequence[WsiDicomGroup], Sequence[WsiDicomLevel]]
-    ) -> Optional[BaseUids]:
-=======
-            groups: Union[List[WsiDicomGroup], List[WsiDicomLevel]]
+            groups: Union[List[WsiDicomGroup], Sequence[WsiDicomLevel]]
     ) -> Optional[SlideUids]:
->>>>>>> cbc5840d
         """Check that no files or instances in series is duplicate and that
         all groups in series matches.
         Raises WsiDicomMatchError otherwise.
@@ -2092,13 +2055,8 @@
 
     def _validate_collection(
         self,
-<<<<<<< HEAD
         series: Sequence[WsiDicomSeries]
-    ) -> BaseUids:
-=======
-        series: List[WsiDicomSeries]
     ) -> SlideUids:
->>>>>>> cbc5840d
         """Check that no files or instance in collection is duplicate, and, if
         strict, that all series have the same base uids.
         Raises WsiDicomMatchError otherwise. Returns base uid for collection.
