--- conflicted
+++ resolved
@@ -588,16 +588,8 @@
             uid = uid_generator()
             filepath = Path(os.path.join(output_path, uid + '.dcm'))
             transfer_syntax = instances[0].image_data.transfer_syntax
-<<<<<<< HEAD
-            dataset = deepcopy(instances[0].dataset)
-            frames = self._get_number_of_frames(instances)
-            dataset.NumberOfFrames = frames
-            image_data_list = self._list_image_data(instances)
-            dataset.set_dataset_as_tiled_full(image_data_list)
-=======
             image_data_list = self._list_image_data(instances)
             dataset = instances[0].dataset.as_tiled_full(image_data_list)
->>>>>>> 5c37d6b2
             with WsiDicomFileWriter(filepath) as wsi_file:
                 wsi_file.write(
                     uid,
@@ -895,37 +887,15 @@
                 "Can only construct pyramid from DICOM WSI files"
             )
 
-<<<<<<< HEAD
-        new_image_size = self.default_instance.size / scale
-=======
->>>>>>> 5c37d6b2
         for instances in self._group_instances_to_file():
             uid = uid_generator()
             filepath = Path(os.path.join(output_path, uid + '.dcm'))
             transfer_syntax = instances[0].image_data.transfer_syntax
-<<<<<<< HEAD
-            dataset = deepcopy(instances[0].dataset)
-            frames = self._get_number_of_frames(instances)
-            image_data_list = self._list_image_data(instances)
-            dataset.set_dataset_as_tiled_full(image_data_list)
-            # Modify dataset to reflect scaled data
-            frames = max(frames // (scale*scale), 1)
-            dataset.NumberOfFrames = frames
-            dataset.TotalPixelMatrixColumns = new_image_size.width
-            dataset.TotalPixelMatrixRows = new_image_size.height
-
-            new_pixel_spacing = self.pixel_spacing * scale
-            (
-                dataset.SharedFunctionalGroupsSequence[0].
-                PixelMeasuresSequence[0].PixelSpacing
-            ) = list(new_pixel_spacing.to_tuple())
-=======
             image_data_list = self._list_image_data(instances)
             dataset = instances[0].dataset.as_tiled_full(
                 image_data_list,
                 scale
             )
->>>>>>> 5c37d6b2
 
             with WsiDicomFileWriter(filepath) as wsi_file:
                 wsi_file.write(
