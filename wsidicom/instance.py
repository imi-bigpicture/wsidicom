--- conflicted
+++ resolved
@@ -71,11 +71,8 @@
     def __init__(
         self,
         requirement: Requirement,
-<<<<<<< HEAD
         image_types: Sequence[str] = [],
-=======
         image_types: Optional[Sequence[str]] = None,
->>>>>>> 751848ed
         default: Any = None
     ) -> None:
         self.requirement = requirement
@@ -846,11 +843,7 @@
 
     @staticmethod
     def _get_spacings(
-<<<<<<< HEAD
-            pixel_measure: Optional[Dataset]
-=======
         pixel_measure: Optional[Dataset]
->>>>>>> 751848ed
     ) -> Tuple[Optional[SizeMm], Optional[float]]:
         """Return Pixel and slice spacing from pixel measure dataset.
 
